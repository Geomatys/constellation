--- conflicted
+++ resolved
@@ -332,13 +332,10 @@
                                 </div>
                             </div>
                         </div>
-<<<<<<< HEAD
-                        <div class="row">
+
+                        <div class="row" ng-init="initSensors()">
                             <div class="col-sm-3 sos_edit_blocs">
-=======
-                        <div class="row" ng-init="initSensors()">
-                            <div class="col-sm-4 sos_edit_blocs">
->>>>>>> 91bb1fdc
+
                                 <label class="control-label" translate="service.edit.dashboard.sensors.list">Avaiable sensors</label>
                                 <div class="sos_edit_checkboxlist">
                                     <label class="checkbox" ng-repeat="sensor in sensors">
