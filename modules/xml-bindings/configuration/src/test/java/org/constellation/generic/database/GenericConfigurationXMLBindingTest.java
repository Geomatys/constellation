/*
 *    Constellation - An open source and standard compliant SDI
 *    http://www.constellation-sdi.org
 *
 *    (C) 2007 - 2009, Geomatys
 *
 *    This library is free software; you can redistribute it and/or
 *    modify it under the terms of the GNU Lesser General Public
 *    License as published by the Free Software Foundation; either
 *    version 3 of the License, or (at your option) any later version.
 *
 *    This library is distributed in the hope that it will be useful,
 *    but WITHOUT ANY WARRANTY; without even the implied warranty of
 *    MERCHANTABILITY or FITNESS FOR A PARTICULAR PURPOSE.  See the GNU
 *    Lesser General Public License for more details.
 */

package org.constellation.generic.database;

import org.w3c.dom.Node;
import java.io.StringReader;
import java.io.StringWriter;
import java.util.ArrayList;
import java.util.Arrays;
import java.util.HashMap;
import javax.xml.bind.JAXBElement;
import javax.xml.bind.JAXBException;
import javax.xml.bind.Marshaller;
import javax.xml.bind.Unmarshaller;

//Junit dependencies
import org.constellation.configuration.SOSConfiguration;
import org.geotoolkit.util.StringUtilities;
import org.geotoolkit.xml.MarshallerPool;
import org.junit.*;
import static org.junit.Assert.*;

/**
 *
 * @author Guilhem Legal (Geomatys)
 */
public class GenericConfigurationXMLBindingTest {

    private MarshallerPool pool;
    private Unmarshaller unmarshaller;
    private Marshaller   marshaller;

    @Before
    public void setUp() throws JAXBException {
        pool = GenericDatabaseMarshallerPool.getInstance();
        unmarshaller = pool.acquireUnmarshaller();
        marshaller   = pool.acquireMarshaller();
    }

    @After
    public void tearDown() throws JAXBException {
        if (unmarshaller != null) {
            pool.release(unmarshaller);
        }
        if (marshaller != null) {
            pool.release(marshaller);
        }
    }

    /**
     * Test simple Record Marshalling.
     *
     * @throws java.lang.Exception
     */
    @Test
    public void genericMarshalingTest() throws Exception {

        BDD bdd = new BDD("org.driver.test", "http://somehost/blablabla", "bobby", "juanito");

        HashMap<String, String> parameters = new HashMap<String, String>();
        parameters.put("staticVar01", "something");
        parameters.put("staticVar02", "blavl, bloub");

        Query query = new Query("singleQuery1", new Select("var01", "pp.label"), new From("physical_parameter pp"));

        Query mquery = new Query("multiQuery1", new Select(Arrays.asList(new Column("var02", "pp.name"), new Column("var03", "tr.id"))),
                                                new From("physical_parameter pp, transduction tr"),
                                                new Where("tr.parameter=pp.id"));

        Query mainQuery = new Query("mainQuery", new Select("varx", "p.main"), new From("physical_test pt"));

        Orderby order = new Orderby();
        order.setSens("ASC");
        order.setvalue("blav");
        mquery.getOrderby().add(order);

        QueryList multi = new QueryList(Arrays.asList(query, mquery));

        Queries queries = new Queries(mainQuery, multi, parameters);
        Automatic config = new Automatic("MDWEB", bdd, queries);
        config.putParameter("testParam", "paramValue");
        StringWriter sw = new StringWriter();
        marshaller.marshal(config, sw);

        String result =  StringUtilities.removeXmlns(sw.toString());
        String expResult =
        "<?xml version=\"1.0\" encoding=\"UTF-8\" standalone=\"yes\"?>"                + '\n' +
        "<automatic format=\"MDWEB\" >"                                                + '\n' +
        "    <bdd>"                                                                    + '\n' +
        "        <className>org.driver.test</className>"                               + '\n' +
        "        <connectURL>http://somehost/blablabla</connectURL>"                   + '\n' +
        "        <user>bobby</user>"                                                   + '\n' +
        "        <password>juanito</password>"                                         + '\n' +
        "        <sharedConnection>false</sharedConnection>"                           + '\n' +
        "    </bdd>"                                                                   + '\n' +
        "    <customparameters>"                                                       + '\n' +
        "        <entry>"                                                              + '\n' +
        "            <key>testParam</key>"                                             + '\n' +
        "            <value>paramValue</value>"                                        + '\n' +
        "        </entry>"                                                             + '\n' +
        "    </customparameters>"                                                      + '\n' +
        "    <queries>"                                                                + '\n' +
        "        <parameters>"                                                         + '\n' +
        "            <entry>"                                                          + '\n' +
        "                <key>staticVar01</key>"                                       + '\n' +
        "                <value>something</value>"                                     + '\n' +
        "            </entry>"                                                         + '\n' +
        "            <entry>"                                                          + '\n' +
        "                <key>staticVar02</key>"                                       + '\n' +
        "                <value>blavl, bloub</value>"                                  + '\n' +
        "            </entry>"                                                         + '\n' +
        "        </parameters>"                                                        + '\n' +
        "        <main name=\"mainQuery\">"                                            + '\n' +
        "            <select>"                                                         + '\n' +
        "                <col>"                                                        + '\n' +
        "                    <var>varx</var>"                                          + '\n' +
        "                    <sql>p.main</sql>"                                        + '\n' +
        "                </col>"                                                       + '\n' +
        "            </select>"                                                        + '\n' +
        "            <from>physical_test pt</from>"                                    + '\n' +
        "        </main>"                                                              + '\n' +
        "        <queryList>"                                                          + '\n' +
	"            <query name=\"singleQuery1\">"                                    + '\n' +
        "                <select>"                                                     + '\n' +
        "                    <col>"                                                    + '\n' +
        "                        <var>var01</var>"                                     + '\n' +
        "                        <sql>pp.label</sql>"                                  + '\n' +
        "                    </col>"                                                   + '\n' +
        "                </select>"                                                    + '\n' +
        "                <from>physical_parameter pp</from>"                           + '\n' +
        "            </query>"                                                         + '\n' +
        "            <query name=\"multiQuery1\">"                                     + '\n' +
        "                <select>"                                                     + '\n' +
        "                    <col>"                                                    + '\n' +
        "                        <var>var02</var>"                                     + '\n' +
        "                        <sql>pp.name</sql>"                                   + '\n' +
        "                    </col>"                                                   + '\n' +
        "                    <col>"                                                    + '\n' +
        "                        <var>var03</var>"                                     + '\n' +
        "                        <sql>tr.id</sql>"                                     + '\n' +
        "                    </col>"                                                   + '\n' +
        "                </select>"                                                    + '\n' +
        "                <from>physical_parameter pp, transduction tr</from>"          + '\n' +
        "                <where>tr.parameter=pp.id</where>"                            + '\n' +
        "                <orderBy sens=\"ASC\">blav</orderBy>"                         + '\n' +
        "            </query>"                                                         + '\n' +
        "        </queryList>"                                                         + '\n' +
        "    </queries>"                                                               + '\n' +
        "</automatic>" + '\n';

        assertEquals(expResult, result);

    }

    @Test
    public void sosConfigMarshalingTest() throws Exception {
        BDD bdd = new BDD("org.driver.test", "http://somehost/blablabla", "bobby", "juanito");


        Automatic config = new Automatic("MDWEB", bdd, null);

        SOSConfiguration sosConfig = new SOSConfiguration(config, config);

        Automatic config2 = new Automatic("MDWEB", bdd, null);
        config2.setName("coriolis");
        sosConfig.getExtensions().add(config2);

        StringWriter sw = new StringWriter();
        marshaller.marshal(sosConfig, sw);

        String result =  StringUtilities.removeXmlns(sw.toString());
        String expResult =
        "<?xml version=\"1.0\" encoding=\"UTF-8\" standalone=\"yes\"?>"            + '\n' +
        "<ns2:SOSConfiguration >"                                                  + '\n' +
        "    <ns2:SMLConfiguration format=\"MDWEB\">"                              + '\n' +
        "        <bdd>"                                                            + '\n' +
        "            <className>org.driver.test</className>"                       + '\n' +
        "            <connectURL>http://somehost/blablabla</connectURL>"           + '\n' +
        "            <user>bobby</user>"                                           + '\n' +
        "            <password>juanito</password>"                                 + '\n' +
        "            <sharedConnection>false</sharedConnection>"                   + '\n' +
        "        </bdd>"                                                           + '\n' +
        "        <customparameters/>"                                              + '\n' +
        "    </ns2:SMLConfiguration>"                                              + '\n' +
        "    <ns2:OMConfiguration format=\"MDWEB\">"                               + '\n' +
        "        <bdd>"                                                            + '\n' +
        "            <className>org.driver.test</className>"                       + '\n' +
        "            <connectURL>http://somehost/blablabla</connectURL>"           + '\n' +
        "            <user>bobby</user>"                                           + '\n' +
        "            <password>juanito</password>"                                 + '\n' +
        "            <sharedConnection>false</sharedConnection>"                   + '\n' +
        "        </bdd>"                                                           + '\n' +
        "        <customparameters/>"                                              + '\n' +
        "    </ns2:OMConfiguration>"                                               + '\n' +
        "    <ns2:extensions format=\"MDWEB\" name=\"coriolis\">"                  + '\n' +
        "        <bdd>"                                                            + '\n' +
        "            <className>org.driver.test</className>"                       + '\n' +
        "            <connectURL>http://somehost/blablabla</connectURL>"           + '\n' +
        "            <user>bobby</user>"                                           + '\n' +
        "            <password>juanito</password>"                                 + '\n' +
        "            <sharedConnection>false</sharedConnection>"                   + '\n' +
        "        </bdd>"                                                           + '\n' +
        "        <customparameters/>"                                              + '\n' +
        "    </ns2:extensions>"                                                    + '\n' +
        "    <ns2:parameters/>"                                                    + '\n' +
        "    <ns2:maxObservationByRequest>0</ns2:maxObservationByRequest>"         + '\n' +
        "    <ns2:debugMode>false</ns2:debugMode>"                                 + '\n' +
        "    <ns2:verifySynchronization>false</ns2:verifySynchronization>"         + '\n' +
        "    <ns2:keepCapabilities>false</ns2:keepCapabilities>"                   + '\n' +
        "</ns2:SOSConfiguration>" + '\n';

        assertEquals(expResult, result);

    }

    /**
     *
     * @throws java.lang.Exception
     */
    @Test
    public void genericUnmarshalingTest() throws Exception {


        String xml =
        "<?xml version=\"1.0\" encoding=\"UTF-8\" standalone=\"yes\"?>"                + '\n' +
        "<automatic format=\"MDWEB\">"                                                 + '\n' +
        "    <bdd>"                                                                    + '\n' +
        "        <className>org.driver.test</className>"                               + '\n' +
        "        <connectURL>http://somehost/blablabla</connectURL>"                   + '\n' +
        "        <user>bobby</user>"                                                   + '\n' +
        "        <password>juanito</password>"                                         + '\n' +
        "         <sharedConnection>false</sharedConnection>"                          + '\n' +
        "    </bdd>"                                                                   + '\n' +
        "    <queries>"                                                                + '\n' +
        "        <parameters>"                                                         + '\n' +
        "            <entry>"                                                          + '\n' +
        "                <key>staticVar01</key>"                                       + '\n' +
        "                <value>something</value>"                                     + '\n' +
        "            </entry>"                                                         + '\n' +
        "            <entry>"                                                          + '\n' +
        "                <key>staticVar02</key>"                                       + '\n' +
        "                <value>blavl, bloub</value>"                                  + '\n' +
        "            </entry>"                                                         + '\n' +
        "        </parameters>"                                                        + '\n' +
        "        <main name=\"mainQuery\">"                                            + '\n' +
        "            <select>"                                                         + '\n' +
        "                <col>"                                                        + '\n' +
        "                    <var>varx</var>"                                          + '\n' +
        "                    <sql>p.main</sql>"                                        + '\n' +
        "                </col>"                                                       + '\n' +
        "            </select>"                                                        + '\n' +
        "            <from>physical_test pt</from>"                                    + '\n' +
        "        </main>"                                                              + '\n' +
        "        <queryList>"                                                          + '\n' +
	"            <query name=\"singleQuery1\">"                                    + '\n' +
        "                <select>"                                                     + '\n' +
        "                    <col>"                                                    + '\n' +
        "                        <var>var01</var>"                                     + '\n' +
        "                        <sql>pp.label</sql>"                                  + '\n' +
        "                    </col>"                                                   + '\n' +
        "                </select>"                                                    + '\n' +
        "                <from>physical_parameter pp</from>"                           + '\n' +
        "            </query>"                                                         + '\n' +
        "            <query name=\"multiQuery1\">"                                     + '\n' +
        "                <select>"                                                     + '\n' +
        "                    <col>"                                                    + '\n' +
        "                        <var>var02</var>"                                     + '\n' +
        "                        <sql>pp.name</sql>"                                   + '\n' +
        "                    </col>"                                                   + '\n' +
        "                    <col>"                                                    + '\n' +
        "                        <var>var03</var>"                                     + '\n' +
        "                        <sql>tr.id</sql>"                                     + '\n' +
        "                    </col>"                                                   + '\n' +
        "                </select>"                                                    + '\n' +
        "                <from>physical_parameter pp, transduction tr</from>"          + '\n' +
        "                <where>tr.parameter=pp.id</where>"                            + '\n' +
        "                <orderBy sens=\"ASC\">blav</orderBy>"                         + '\n' +
        "            </query>"                                                         + '\n' +
        "        </queryList>"                                                        + '\n' +
        "    </queries>"                                                               + '\n' +
        "</automatic>" + '\n';

        StringReader sr = new StringReader(xml);

        Automatic result = (Automatic) unmarshaller.unmarshal(sr);


        BDD bdd = new BDD("org.driver.test", "http://somehost/blablabla", "bobby", "juanito");

        HashMap<String, String> parameters = new HashMap<String, String>();
        parameters.put("staticVar01", "something");
        ArrayList<String> sp2 = new ArrayList<String>();
        sp2.add("value1");
        sp2.add("value2");
        parameters.put("staticVar02", "blavl, bloub");

        Query query = new Query("singleQuery1", new Select("var01", "pp.label"), new From("physical_parameter pp"));

        Query mquery = new Query("multiQuery1", new Select(Arrays.asList(new Column("var02", "pp.name"), new Column("var03", "tr.id"))),
                                                new From("physical_parameter pp, transduction tr"),
                                                new Where("tr.parameter=pp.id"));

        Query mainQuery = new Query("mainQuery", new Select("varx", "p.main"), new From("physical_test pt"));

        Orderby order = new Orderby();
        order.setSens("ASC");
        order.setvalue("blav");
        mquery.getOrderby().add(order);

        QueryList multi = new QueryList(Arrays.asList(query, mquery));

        Queries queries     = new Queries(mainQuery, multi, parameters);
        Automatic expResult = new Automatic("MDWEB", bdd, queries);

        assertEquals(expResult, result);
    }

    /**
     *
     * @throws java.lang.Exception
     */
    @Test
    public void filterUnmarshalingTest() throws Exception {

        String xml =
        "<?xml version=\"1.0\" encoding=\"UTF-8\"?>"                                                            + '\n' +
        "<query name=\"ObservationAffinage\" xmlns:filter=\"http://constellation.generic.filter.org\">"  + '\n' +
        " <parameters>"                                                                                         + '\n' +
        "     <entry>"                                                                                          + '\n' +
        "       <key>st1</key>"                                                                                 + '\n' +
        "       <value>plouf</value>"                                                                           + '\n' +
        "     </entry>"                                                                                         + '\n' +
        " </parameters>"                                                                                        + '\n' +
        " <statique>"                                                                                           + '\n' +
        "  	   <query name=\"platformList\">"                                                               + '\n' +
        "        <select>"                                                                                      + '\n' +
        "           <col>"                                                                                      + '\n' +
        "              <var>platformList</var>"                                                                 + '\n' +
        "              <sql>platf</sql>"                                                                        + '\n' +
        "           </col>"                                                                                     + '\n' +
        "        </select>"                                                                                     + '\n' +
        "        <from>(select '13471' from dual)</from>"                                                       + '\n' +
        "        <orderBy>name</orderBy>"                                                                       + '\n' +
        "     </query>"                                                                                         + '\n' +
        "</statique>"                                                                                           + '\n' +
        "<select group=\"filterObservation\">"                                                                  + '\n' +
        "   <col>"                                                                                              + '\n' +
        "       <var>locationDate</var>"                                                                        + '\n' +
        "       <sql>loc.location_date</sql>"                                                               + '\n' +
        "   </col>"                                                                                             + '\n' +
        "</select>"                                                                                             + '\n' +
        "<from group=\"observations\">location loc, physical_parameter pp</from>"                               + '\n' +
        "<where group=\"observations\">loc.location_id = lm.location_id</where>"                                + '\n' +
        "<orderBy group=\"observations\" sens=\"ASC\">loc.platform_code, loc.instrument_code</orderBy>"         + '\n' +
        "</query>";

        StringReader sr = new StringReader(xml);

        Query result = (Query) unmarshaller.unmarshal(sr);


        Select select = new Select();
        select.setGroup("filterObservation");
        select.addCol("locationDate", "loc.location_date");

        From from = new From();
        from.setGroup("observations");
        from.setvalue("location loc, physical_parameter pp");

        Where where = new Where();
        where.setGroup("observations");
        where.setvalue("loc.location_id = lm.location_id");

        Orderby order = new Orderby();
        order.setGroup("observations");
        order.setvalue("loc.platform_code, loc.instrument_code");
        order.setSens("ASC");

        Query expResult = new Query();
        expResult.setName("ObservationAffinage");
        expResult.addSelect(select);
        expResult.addFrom(from);
        expResult.addWhere(where);
        expResult.addOrderby(order);

        HashMap<String, String> parameters = new HashMap<String, String>();

        parameters.put("st1", "plouf");

        expResult.setParameters(parameters);

        Query query = new Query("platformList", new Select("platformList", "platf"), new From("(select '13471' from dual)"));
        Orderby order2 = new Orderby();
        order2.setvalue("name");
        query.getOrderby().add(order2);

        expResult.setStatique(new QueryList(query));

        assertEquals(expResult.getStatique(), result.getStatique());
        assertEquals(expResult.getParameters(), result.getParameters());
        assertEquals(expResult.getFrom(), result.getFrom());
        assertEquals(expResult.getOrderby(), result.getOrderby());
        assertEquals(expResult.getSelect(), result.getSelect());
        assertEquals(expResult.getGroupby(), result.getGroupby());
        assertEquals(expResult.getName(), result.getName());
        assertEquals(expResult.getWhere(), result.getWhere());
        assertEquals(expResult, result);
    }

    /**
     *
     * @throws java.lang.Exception
     */
    @Test
    public void filterMarshalingTest() throws Exception {

        String expResult =
        "<?xml version=\"1.0\" encoding=\"UTF-8\" standalone=\"yes\"?>"                                                            + '\n' +
        "<query name=\"ObservationAffinage\" >"  + '\n' +
        "    <parameters>"                                                                                         + '\n' +
        "        <entry>"                                                                                          + '\n' +
        "            <key>st1</key>"                                                                                 + '\n' +
        "            <value>plouf</value>"                                                                           + '\n' +
        "        </entry>"                                                                                         + '\n' +
        "    </parameters>"                                                                                        + '\n' +
        "    <statique>"                                                                                           + '\n' +
        "        <query name=\"platformList\">"                                                                   + '\n' +
        "            <select>"                                                                                      + '\n' +
        "                <col>"                                                                                      + '\n' +
        "                    <var>platformList</var>"                                                                 + '\n' +
        "                    <sql>platf</sql>"                                                                        + '\n' +
        "                </col>"                                                                                     + '\n' +
        "            </select>"                                                                                     + '\n' +
        "            <from>(select '13471' from dual)</from>"                                                       + '\n' +
        "            <orderBy>name</orderBy>"                                                                           + '\n' +
        "        </query>"                                                                                         + '\n' +
        "    </statique>"                                                                                           + '\n' +
        "    <select group=\"filterObservation\">"                                                                 + '\n' +
        "        <col>"                                                                 + '\n' +
        "            <var>locationDate</var>"                                                                 + '\n' +
        "            <sql>loc.location_date</sql>"                                                                 + '\n' +
        "        </col>"                                                                 + '\n' +
        "    </select>"                          + '\n' +
        "    <from group=\"observations\">location loc, physical_parameter pp</from>"                               + '\n' +
        "    <where group=\"observations\">loc.location_id = lm.location_id</where>"                                + '\n' +
        "    <orderBy sens=\"ASC\" group=\"observations\">loc.platform_code, loc.instrument_code</orderBy>"         + '\n' +
        "</query>" + '\n';

        Select select = new Select();
        select.setGroup("filterObservation");
        select.addCol("locationDate","loc.location_date");

        From from = new From();
        from.setGroup("observations");
        from.setvalue("location loc, physical_parameter pp");

        Where where = new Where();
        where.setGroup("observations");
        where.setvalue("loc.location_id = lm.location_id");

        Orderby order = new Orderby();
        order.setGroup("observations");
        order.setvalue("loc.platform_code, loc.instrument_code");
        order.setSens("ASC");

        Query query = new Query();
        query.setName("ObservationAffinage");
        query.addSelect(select);
        query.addFrom(from);
        query.addWhere(where);
        query.addOrderby(order);

        HashMap<String, String> parameters = new HashMap<String, String>();

        parameters.put("st1", "plouf");

        query.setParameters(parameters);

        Query querys = new Query("platformList", new Select("platformList", "platf"), new From("(select '13471' from dual)"));
        Orderby order2 = new Orderby();
        order2.setvalue("name");
        querys.getOrderby().add(order2);

        query.setStatique(new QueryList(querys));

        StringWriter sw = new StringWriter();

        marshaller.marshal(query, sw);

<<<<<<< HEAD
        String result =  removeXmlns(sw.toString());
=======
        String result =  StringUtilities.removeXmlns(sw.toString());
>>>>>>> 0408077a

        assertEquals(expResult, result);
    }

    /*
     *
     */
    @Test
    public void providerSourceUnMarshalingTest() throws Exception {
        String xml = "<?xml version='1.0' encoding='UTF-8'?>" + '\n'
                + "<source xmlns=\"http://www.geotoolkit.org/parameter\">" + '\n'
                + "   <id>shp-tasmania</id>" + '\n'
                + "   <shapefileFolder>" + '\n'
                + "     <path>/home/guilhem/shapefile/Tasmania_shp</path>" + '\n'
                + "     <namespace>shp</namespace>" + '\n'
                + "   </shapefileFolder>" + '\n'
                + "   <load_all>false</load_all>" + '\n'
                + "  <Layer>" + '\n'
                + "    <name>tasmania_cities</name>" + '\n'
                + "    <style>PointCircleBlack12</style>" + '\n'
                + "   </Layer>" + '\n'
                + "   <Layer>" + '\n'
                + "     <name>tasmania_roads</name>" + '\n'
                + "     <style>LineRed2</style>" + '\n'
                + "   </Layer>" + '\n'
                + " </source>";

        Object obj = unmarshaller.unmarshal(new StringReader(xml));

        assertTrue(obj instanceof JAXBElement);
        obj = ((JAXBElement)obj).getValue();
        System.out.println(obj);

        assertTrue(obj instanceof Node);
    }
<<<<<<< HEAD

    public static String removeXmlns(String xml) {
        String s = xml;
        s = s.replaceAll("xmlns=\"[^\"]*\" ", "");
        s = s.replaceAll("xmlns=\"[^\"]*\"", "");
        s = s.replaceAll("xmlns:[^=]*=\"[^\"]*\" ", "");
        s = s.replaceAll("xmlns:[^=]*=\"[^\"]*\"", "");
        return s;
    }
=======
>>>>>>> 0408077a
}<|MERGE_RESOLUTION|>--- conflicted
+++ resolved
@@ -502,11 +502,7 @@
 
         marshaller.marshal(query, sw);
 
-<<<<<<< HEAD
-        String result =  removeXmlns(sw.toString());
-=======
         String result =  StringUtilities.removeXmlns(sw.toString());
->>>>>>> 0408077a
 
         assertEquals(expResult, result);
     }
@@ -542,16 +538,4 @@
 
         assertTrue(obj instanceof Node);
     }
-<<<<<<< HEAD
-
-    public static String removeXmlns(String xml) {
-        String s = xml;
-        s = s.replaceAll("xmlns=\"[^\"]*\" ", "");
-        s = s.replaceAll("xmlns=\"[^\"]*\"", "");
-        s = s.replaceAll("xmlns:[^=]*=\"[^\"]*\" ", "");
-        s = s.replaceAll("xmlns:[^=]*=\"[^\"]*\"", "");
-        return s;
-    }
-=======
->>>>>>> 0408077a
 }