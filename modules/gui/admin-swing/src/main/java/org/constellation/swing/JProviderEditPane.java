/*
 *    Constellation - An open source and standard compliant SDI
 *    http://www.constellation-sdi.org
 *
 *    (C) 2012, Geomatys
 *
 *    This library is free software; you can redistribute it and/or
 *    modify it under the terms of the GNU Lesser General Public
 *    License as published by the Free Software Foundation; either
 *    version 3 of the License, or (at your option) any later version.
 *
 *    This library is distributed in the hope that it will be useful,
 *    but WITHOUT ANY WARRANTY; without even the implied warranty of
 *    MERCHANTABILITY or FITNESS FOR A PARTICULAR PURPOSE.  See the GNU
 *    Lesser General Public License for more details.
 */

package org.constellation.swing;

import java.awt.BorderLayout;
import java.awt.Color;
import java.awt.Font;
import java.awt.event.ActionEvent;
import java.util.List;
import java.util.ResourceBundle;
import javax.swing.ImageIcon;
import javax.swing.JDialog;
import javax.swing.JLabel;
import javax.swing.JOptionPane;
import javax.swing.JPanel;
import javax.swing.JTextField;
import javax.swing.SwingUtilities;
import javax.swing.table.AbstractTableModel;
import org.constellation.admin.service.ConstellationServer;
import org.constellation.configuration.ProviderReport;
import org.geotoolkit.gui.swing.misc.ActionCell;
import org.geotoolkit.gui.swing.misc.JOptionDialog;
import org.geotoolkit.gui.swing.propertyedit.JFeatureOutLine;
import org.geotoolkit.gui.swing.propertyedit.LayerStylePropertyPanel;
import org.geotoolkit.gui.swing.propertyedit.styleproperty.JAdvancedStylePanel;
import org.geotoolkit.gui.swing.propertyedit.styleproperty.JClassificationIntervalStylePanel;
import org.geotoolkit.gui.swing.propertyedit.styleproperty.JClassificationJenksPanel;
import org.geotoolkit.gui.swing.propertyedit.styleproperty.JClassificationSingleStylePanel;
import org.geotoolkit.gui.swing.propertyedit.styleproperty.JRasterColorMapStylePanel;
import org.geotoolkit.gui.swing.propertyedit.styleproperty.JSLDImportExportPanel;
import org.geotoolkit.gui.swing.propertyedit.styleproperty.JSimpleStylePanel;
import org.geotoolkit.gui.swing.resource.MessageBundle;
import org.geotoolkit.map.MapBuilder;
import org.geotoolkit.map.MapLayer;
import org.geotoolkit.parameter.Parameters;
import org.geotoolkit.style.DefaultStyleFactory;
import org.geotoolkit.style.MutableStyle;
import org.geotoolkit.style.MutableStyleFactory;
import org.opengis.parameter.GeneralParameterValue;
import org.opengis.parameter.ParameterDescriptorGroup;
import org.opengis.parameter.ParameterValueGroup;

/**
 * Edit a provider.
 *
 * @author Johann Sorel (geomatys)
 */
public class JProviderEditPane extends javax.swing.JPanel {

    private static final ImageIcon ICON_EDIT =  new ImageIcon(JServicesPane.class.getResource("/org/constellation/swing/serviceEditBlanc.png"));
    private static final ImageIcon ICON_COPY =  new ImageIcon(JServicesPane.class.getResource("/org/constellation/swing/edit_copy.png"));
    private static final ImageIcon ICON_DELETE = new ImageIcon(JServicesPane.class.getResource("/org/constellation/swing/serviceCross.png"));

    private static final ResourceBundle BUNDLE = ResourceBundle.getBundle("org/constellation/swing/Bundle");

    private final ConstellationServer server;
    private final String providerType;
    private ProviderReport providerReport;
    private final ParameterDescriptorGroup configDesc;
    private final ParameterDescriptorGroup sourceDesc;
    private final ParameterValueGroup sourceParam;
    private final ParameterDescriptorGroup dataDesc;
    private final ParameterValueGroup dataParam;
    private ParameterDescriptorGroup subdataDesc = null;
    private ParameterValueGroup subdataParam;
    private final JFeatureOutLine guiParameterEditor = new JFeatureOutLine();

    public JProviderEditPane(final ConstellationServer server, final String serviceType, final ProviderReport providerReport) {
        this.server = server;
        this.providerType = serviceType;
        this.providerReport = providerReport;

        configDesc = (ParameterDescriptorGroup) server.providers.getServiceDescriptor(providerType);
        sourceDesc = (ParameterDescriptorGroup) configDesc.descriptor("source");
        sourceParam = (ParameterValueGroup) server.providers.getProviderConfiguration(providerReport.getId(), sourceDesc);
        dataDesc = (ParameterDescriptorGroup) server.providers.getSourceDescriptor(providerType);
        final List<ParameterValueGroup> dataGroups = sourceParam.groups(dataDesc.getName().getCode());
        dataParam = (dataGroups.isEmpty()) ? null : dataGroups.get(0);

        if("choice".equalsIgnoreCase(dataDesc.getName().getCode())){
            for(GeneralParameterValue sub : dataParam.values()){
                subdataParam = (ParameterValueGroup) sub;
                subdataDesc = subdataParam.getDescriptor();
            }
        }

        initComponents();
        if(dataParam != null || subdataParam != null){
            guiParameterEditor.setEdited((subdataParam==null) ? dataParam : subdataParam);
            guiParameters.setViewportView(guiParameterEditor);
        }

        guiIdentifier.setText(providerReport.getId());
        final boolean styleType = "sld".equals(serviceType);
        guiAdd.setVisible(styleType);

        //data list
        updateDataModel();

    }

    private void updateDataModel(){
        providerReport = server.providers.listProviders().getProviderService(providerType).getProvider(providerReport.getId());
        final boolean styleType = "sld".equals(providerType);

        final Font fontBig = new Font("Monospaced", Font.BOLD, 16);
        final Font fontNormal = new Font("Monospaced", Font.PLAIN, 12);
        final ImageIcon editIcon = new ImageIcon(JServicesPane.createImage("",
                ICON_EDIT, Color.BLACK, fontNormal, Color.DARK_GRAY));
        final ImageIcon copyIcon = new ImageIcon(JServicesPane.createImage("",
                ICON_COPY, Color.BLACK, fontNormal, Color.DARK_GRAY));
        final ImageIcon deleteIcon = new ImageIcon(JServicesPane.createImage("",
                ICON_DELETE, Color.WHITE, fontNormal, Color.DARK_GRAY));

        guiData.setModel(new DataModel(providerReport.getItems(),styleType));

        if(styleType){
            guiData.getColumn(1).setCellRenderer(new ActionCell.Renderer(editIcon));
            guiData.getColumn(1).setCellEditor(new ActionCell.Editor(editIcon) {
                @Override
                public void actionPerformed(final ActionEvent e, Object value) {
                    final String styleName = (String) value;
                    MutableStyle style = server.providers.downloadStyle(providerReport.getId(), styleName);
                    editStyle(style, styleName,false);

                }
            });
            guiData.getColumn(1).setMaxWidth(40);
            guiData.getColumn(1).setWidth(40);
            guiData.getColumn(1).setPreferredWidth(40);
            
            guiData.getColumn(2).setCellRenderer(new ActionCell.Renderer(copyIcon));
            guiData.getColumn(2).setCellEditor(new ActionCell.Editor(copyIcon) {
                @Override
                public void actionPerformed(final ActionEvent e, Object value) {
                    final String styleName = (String) value;
                    final MutableStyle style = server.providers.downloadStyle(providerReport.getId(), styleName);
                    final String newName = styleName+"(copy)";
                    style.setName(newName);
                    server.providers.createStyle(providerReport.getId(), newName, style);
                    SwingUtilities.invokeLater(new Runnable() {
                        @Override
                        public void run() {
                            updateDataModel();
                        }
                    });
                }
            });
            guiData.getColumn(2).setMaxWidth(40);
            guiData.getColumn(2).setWidth(40);
            guiData.getColumn(2).setPreferredWidth(40);

            guiData.getColumn(3).setCellRenderer(new ActionCell.Renderer(deleteIcon));
            guiData.getColumn(3).setCellEditor(new ActionCell.Editor(deleteIcon) {
                @Override
                public void actionPerformed(final ActionEvent e, Object value) {
                    final String styleName = (String) value;
                    server.providers.deleteStyle(providerReport.getId(), styleName);
                    SwingUtilities.invokeLater(new Runnable() {
                        @Override
                        public void run() {
                            updateDataModel();
                        }
                    });
                }
            });
            guiData.getColumn(3).setMaxWidth(40);
            guiData.getColumn(3).setWidth(40);
            guiData.getColumn(3).setPreferredWidth(40);
        }

        guiData.setTableHeader(null);
        guiData.setRowHeight(37);
        guiData.setFillsViewportHeight(true);
        guiData.setBackground(Color.WHITE);
        guiData.setShowGrid(true);
        guiData.setShowHorizontalLines(true);
        guiData.setShowVerticalLines(false);
        guiData.revalidate();
        guiData.repaint();
    }

    public String getProviderType() {
        return providerType;
    }

    public ProviderReport getProviderReport() {
        return providerReport;
    }

    private void correctName(){
        int pos = guiIdentifier.getCaretPosition();
        guiIdentifier.setText(guiIdentifier.getText().replace(' ', '_'));
        guiIdentifier.setCaretPosition(pos);
    }

    private void editStyle(MutableStyle style, String styleName,final boolean isNew){
        final String oldName = styleName;

        final JPanel pane = new JPanel(new BorderLayout());
        final JLabel lbl = new JLabel(BUNDLE.getString("name"));
        final JTextField textField = new JTextField(styleName);
        
        final MapLayer layer = MapBuilder.createEmptyMapLayer();
        layer.setStyle(style);

        LayerStylePropertyPanel editors = new LayerStylePropertyPanel();
        editors.addPropertyPanel(MessageBundle.getString("analyze"),new JSimpleStylePanel());
        editors.addPropertyPanel(MessageBundle.getString("analyze_vector"),new JClassificationSingleStylePanel());
        editors.addPropertyPanel(MessageBundle.getString("analyze_vector"),new JClassificationIntervalStylePanel());
        editors.addPropertyPanel(MessageBundle.getString("analyze_raster"),new JClassificationJenksPanel());
        editors.addPropertyPanel(MessageBundle.getString("analyze_raster"),new JRasterColorMapStylePanel());
        editors.addPropertyPanel(MessageBundle.getString("sld"),new JAdvancedStylePanel());
        editors.addPropertyPanel(MessageBundle.getString("sld"),new JSLDImportExportPanel());
<<<<<<< HEAD

=======
>>>>>>> c5902d54
        editors.setTarget(layer);

        final JPanel north = new JPanel(new BorderLayout());
        north.add(BorderLayout.WEST,lbl);
        north.add(BorderLayout.CENTER,textField);

        pane.add(BorderLayout.NORTH,north);
        pane.add(BorderLayout.CENTER,editors);

        int res = JOptionDialog.show(null, pane, JOptionPane.OK_CANCEL_OPTION);
        if(JOptionPane.OK_OPTION != res) return;
        
        styleName = textField.getText();

        editors.apply();
        style = layer.getStyle();
        style.setName(textField.getText());

        if(isNew){
            //ensure name does not exist
            final String baseName = styleName;
            int i=0;
            while(providerReport.getItems().contains(styleName)){
                styleName = baseName + i++;
            }
        }else{
            if(providerReport.getItems().contains(oldName)){
                //delete previous if it existed
                server.providers.deleteStyle(providerReport.getId(), oldName);
            }
        }

        server.providers.createStyle(providerReport.getId(), styleName, style);
        updateDataModel();

    }

    /**
     * This method is called from within the constructor to initialize the form.
     * WARNING: Do NOT modify this code. The content of this method is always
     * regenerated by the Form Editor.
     */
    @SuppressWarnings("unchecked")
    // <editor-fold defaultstate="collapsed" desc="Generated Code">//GEN-BEGIN:initComponents
    private void initComponents() {

        jLabel1 = new javax.swing.JLabel();
        guiDelete = new javax.swing.JButton();
        guiSave = new javax.swing.JButton();
        guiIdentifier = new javax.swing.JTextField();
        jSplitPane1 = new javax.swing.JSplitPane();
        jPanel1 = new javax.swing.JPanel();
        jLabel3 = new javax.swing.JLabel();
        guiParameters = new javax.swing.JScrollPane();
        jPanel2 = new javax.swing.JPanel();
        jLabel2 = new javax.swing.JLabel();
        guiAdd = new javax.swing.JButton();
        jScrollPane1 = new javax.swing.JScrollPane();
        guiData = new org.jdesktop.swingx.JXTable();

        java.util.ResourceBundle bundle = java.util.ResourceBundle.getBundle("org/constellation/swing/Bundle"); // NOI18N
        jLabel1.setText(bundle.getString("id")); // NOI18N

        guiDelete.setText(bundle.getString("delete")); // NOI18N
        guiDelete.addActionListener(new java.awt.event.ActionListener() {
            public void actionPerformed(java.awt.event.ActionEvent evt) {
                guiDeleteActionPerformed(evt);
            }
        });

        guiSave.setText(bundle.getString("save")); // NOI18N
        guiSave.addActionListener(new java.awt.event.ActionListener() {
            public void actionPerformed(java.awt.event.ActionEvent evt) {
                guiSaveActionPerformed(evt);
            }
        });

        guiIdentifier.addKeyListener(new java.awt.event.KeyAdapter() {
            public void keyPressed(java.awt.event.KeyEvent evt) {
                guiIdentifierKeyPressed(evt);
            }
            public void keyTyped(java.awt.event.KeyEvent evt) {
                guiIdentifierKeyTyped(evt);
            }
        });

        jSplitPane1.setBorder(null);

        jLabel3.setText(bundle.getString("parameters")); // NOI18N

        javax.swing.GroupLayout jPanel1Layout = new javax.swing.GroupLayout(jPanel1);
        jPanel1.setLayout(jPanel1Layout);
        jPanel1Layout.setHorizontalGroup(
            jPanel1Layout.createParallelGroup(javax.swing.GroupLayout.Alignment.LEADING)
            .addGroup(jPanel1Layout.createSequentialGroup()
                .addContainerGap()
                .addComponent(jLabel3)
                .addContainerGap(145, Short.MAX_VALUE))
            .addComponent(guiParameters, javax.swing.GroupLayout.Alignment.TRAILING)
        );
        jPanel1Layout.setVerticalGroup(
            jPanel1Layout.createParallelGroup(javax.swing.GroupLayout.Alignment.LEADING)
            .addGroup(jPanel1Layout.createSequentialGroup()
                .addComponent(jLabel3)
                .addPreferredGap(javax.swing.LayoutStyle.ComponentPlacement.UNRELATED)
                .addComponent(guiParameters, javax.swing.GroupLayout.PREFERRED_SIZE, 282, javax.swing.GroupLayout.PREFERRED_SIZE))
        );

        jSplitPane1.setLeftComponent(jPanel1);

        jLabel2.setText(bundle.getString("datas")); // NOI18N

        guiAdd.setIcon(new javax.swing.ImageIcon(getClass().getResource("/org/constellation/swing/edit_add.png"))); // NOI18N
        guiAdd.setText(bundle.getString("newstyle")); // NOI18N
        guiAdd.addActionListener(new java.awt.event.ActionListener() {
            public void actionPerformed(java.awt.event.ActionEvent evt) {
                guiAddActionPerformed(evt);
            }
        });

        jScrollPane1.setViewportView(guiData);

        javax.swing.GroupLayout jPanel2Layout = new javax.swing.GroupLayout(jPanel2);
        jPanel2.setLayout(jPanel2Layout);
        jPanel2Layout.setHorizontalGroup(
            jPanel2Layout.createParallelGroup(javax.swing.GroupLayout.Alignment.LEADING)
            .addGroup(jPanel2Layout.createSequentialGroup()
                .addContainerGap()
                .addComponent(jLabel2)
                .addPreferredGap(javax.swing.LayoutStyle.ComponentPlacement.RELATED, 184, Short.MAX_VALUE)
                .addComponent(guiAdd))
            .addComponent(jScrollPane1, javax.swing.GroupLayout.Alignment.TRAILING)
        );
        jPanel2Layout.setVerticalGroup(
            jPanel2Layout.createParallelGroup(javax.swing.GroupLayout.Alignment.LEADING)
            .addGroup(jPanel2Layout.createSequentialGroup()
                .addGroup(jPanel2Layout.createParallelGroup(javax.swing.GroupLayout.Alignment.BASELINE)
                    .addComponent(jLabel2)
                    .addComponent(guiAdd))
                .addPreferredGap(javax.swing.LayoutStyle.ComponentPlacement.RELATED)
                .addComponent(jScrollPane1, javax.swing.GroupLayout.DEFAULT_SIZE, 280, Short.MAX_VALUE))
        );

        jSplitPane1.setRightComponent(jPanel2);

        javax.swing.GroupLayout layout = new javax.swing.GroupLayout(this);
        this.setLayout(layout);
        layout.setHorizontalGroup(
            layout.createParallelGroup(javax.swing.GroupLayout.Alignment.LEADING)
            .addGroup(layout.createSequentialGroup()
                .addContainerGap()
                .addGroup(layout.createParallelGroup(javax.swing.GroupLayout.Alignment.LEADING)
                    .addComponent(jSplitPane1)
                    .addGroup(layout.createSequentialGroup()
                        .addComponent(guiDelete)
                        .addPreferredGap(javax.swing.LayoutStyle.ComponentPlacement.RELATED, javax.swing.GroupLayout.DEFAULT_SIZE, Short.MAX_VALUE)
                        .addComponent(guiSave))
                    .addGroup(layout.createSequentialGroup()
                        .addComponent(jLabel1)
                        .addPreferredGap(javax.swing.LayoutStyle.ComponentPlacement.RELATED)
                        .addComponent(guiIdentifier)))
                .addContainerGap())
        );

        layout.linkSize(javax.swing.SwingConstants.HORIZONTAL, new java.awt.Component[] {guiDelete, guiSave});

        layout.setVerticalGroup(
            layout.createParallelGroup(javax.swing.GroupLayout.Alignment.LEADING)
            .addGroup(layout.createSequentialGroup()
                .addContainerGap()
                .addGroup(layout.createParallelGroup(javax.swing.GroupLayout.Alignment.BASELINE)
                    .addComponent(jLabel1)
                    .addComponent(guiIdentifier, javax.swing.GroupLayout.PREFERRED_SIZE, javax.swing.GroupLayout.DEFAULT_SIZE, javax.swing.GroupLayout.PREFERRED_SIZE))
                .addPreferredGap(javax.swing.LayoutStyle.ComponentPlacement.RELATED)
                .addComponent(jSplitPane1)
                .addPreferredGap(javax.swing.LayoutStyle.ComponentPlacement.RELATED)
                .addGroup(layout.createParallelGroup(javax.swing.GroupLayout.Alignment.BASELINE)
                    .addComponent(guiDelete)
                    .addComponent(guiSave))
                .addContainerGap())
        );
    }// </editor-fold>//GEN-END:initComponents

    private void guiSaveActionPerformed(java.awt.event.ActionEvent evt) {//GEN-FIRST:event_guiSaveActionPerformed
        correctName();

        final String id = providerReport.getId();
        final ParameterValueGroup config = guiParameterEditor.getEditedAsParameter(
                (subdataDesc==null) ? dataDesc : subdataDesc );

        final ParameterValueGroup params = sourceParam;
        params.parameter("id").setValue(id);

        if(subdataDesc == null){
            Parameters.copy(config, dataParam);
        }else{
            Parameters.copy(config, subdataParam);
        }

        server.providers.updateProvider(providerType, id, sourceParam);

        firePropertyChange("update", 0, 1);
    }//GEN-LAST:event_guiSaveActionPerformed

    private void guiDeleteActionPerformed(java.awt.event.ActionEvent evt) {//GEN-FIRST:event_guiDeleteActionPerformed
        server.providers.deleteProvider(providerReport.getId());
        firePropertyChange("update", 0, 1);
    }//GEN-LAST:event_guiDeleteActionPerformed

    private void guiIdentifierKeyTyped(java.awt.event.KeyEvent evt) {//GEN-FIRST:event_guiIdentifierKeyTyped
        correctName();
    }//GEN-LAST:event_guiIdentifierKeyTyped

    private void guiIdentifierKeyPressed(java.awt.event.KeyEvent evt) {//GEN-FIRST:event_guiIdentifierKeyPressed
        correctName();
    }//GEN-LAST:event_guiIdentifierKeyPressed

    private void guiAddActionPerformed(java.awt.event.ActionEvent evt) {//GEN-FIRST:event_guiAddActionPerformed

        final MutableStyleFactory MSF = new DefaultStyleFactory();
        MutableStyle style = MSF.style();
        String name = "unnamed";
        editStyle(style,name,true);

    }//GEN-LAST:event_guiAddActionPerformed

    // Variables declaration - do not modify//GEN-BEGIN:variables
    private javax.swing.JButton guiAdd;
    private org.jdesktop.swingx.JXTable guiData;
    private javax.swing.JButton guiDelete;
    private javax.swing.JTextField guiIdentifier;
    private javax.swing.JScrollPane guiParameters;
    private javax.swing.JButton guiSave;
    private javax.swing.JLabel jLabel1;
    private javax.swing.JLabel jLabel2;
    private javax.swing.JLabel jLabel3;
    private javax.swing.JPanel jPanel1;
    private javax.swing.JPanel jPanel2;
    private javax.swing.JScrollPane jScrollPane1;
    private javax.swing.JSplitPane jSplitPane1;
    // End of variables declaration//GEN-END:variables

    private class DataModel extends  AbstractTableModel{

        private final List<String> datas;
        private final boolean styleType;

        public DataModel(final List<String> datas, final boolean styleType) {
            this.datas = datas;
            this.styleType = styleType;
        }

        @Override
        public int getRowCount() {
            return datas.size();
        }

        @Override
        public int getColumnCount() {
            return (styleType)? 4 : 1;
        }

        @Override
        public String getColumnName(int columnIndex) {
            return null;
        }

        @Override
        public Class<?> getColumnClass(int columnIndex) {
            return String.class;
        }

        @Override
        public boolean isCellEditable(int rowIndex, int columnIndex) {
            return columnIndex>0;
        }

        @Override
        public Object getValueAt(int rowIndex, int columnIndex) {
            return datas.get(rowIndex);
        }

        @Override
        public void setValueAt(Object aValue, int rowIndex, int columnIndex) {
        }

    }

}<|MERGE_RESOLUTION|>--- conflicted
+++ resolved
@@ -227,12 +227,8 @@
         editors.addPropertyPanel(MessageBundle.getString("analyze_raster"),new JRasterColorMapStylePanel());
         editors.addPropertyPanel(MessageBundle.getString("sld"),new JAdvancedStylePanel());
         editors.addPropertyPanel(MessageBundle.getString("sld"),new JSLDImportExportPanel());
-<<<<<<< HEAD
-
-=======
->>>>>>> c5902d54
         editors.setTarget(layer);
-
+        
         final JPanel north = new JPanel(new BorderLayout());
         north.add(BorderLayout.WEST,lbl);
         north.add(BorderLayout.CENTER,textField);
