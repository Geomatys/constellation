/*
 *    Constellation - An open source and standard compliant SDI
 *    http://www.constellation-sdi.org
 *
 *    (C) 2007 - 2008, Geomatys
 *
 *    This library is free software; you can redistribute it and/or
 *    modify it under the terms of the GNU Lesser General Public
 *    License as published by the Free Software Foundation; either
 *    version 3 of the License, or (at your option) any later version.
 *
 *    This library is distributed in the hope that it will be useful,
 *    but WITHOUT ANY WARRANTY; without even the implied warranty of
 *    MERCHANTABILITY or FITNESS FOR A PARTICULAR PURPOSE.  See the GNU
 *    Lesser General Public License for more details.
 */
package org.constellation.sos;

import java.sql.PreparedStatement;
import java.sql.ResultSet;
import java.sql.SQLException;
import org.geotoolkit.internal.sql.table.CatalogException;
import org.geotoolkit.internal.sql.table.Database;
import org.geotoolkit.internal.sql.table.LocalCache;
import org.geotoolkit.internal.sql.table.LocalCache.Stmt;
import org.geotoolkit.internal.sql.table.QueryType;
import org.geotoolkit.internal.sql.table.SingletonTable;
import org.geotoolkit.sos.xml.v100.OfferingResponseModeType;
<<<<<<< HEAD
import org.geotoolkit.sos.xml.v100.ResponseModeType;
import java.util.Objects;
=======
import org.geotoolkit.sos.xml.ResponseModeType;
import org.geotoolkit.util.Utilities;
>>>>>>> 7eb8cd0b

/**
 *
 * @author Guilhem Legal
 */
public class OfferingResponseModeTable extends SingletonTable<OfferingResponseModeType> implements Cloneable {


    /**
     * identifiant secondaire de la table.
     */
    private String idOffering;


    /**
     * Construit une table des mode de reponse.
     *
     * @param  database Connexion vers la base de données.
     */
    public OfferingResponseModeTable(final Database database) {
        this(new OfferingResponseModeQuery(database));
    }

   /**
     * Construit une nouvelle table non partagée
     */
    private OfferingResponseModeTable(final OfferingResponseModeTable table) {
        super(table);
    }

    /**
     * Initialise l'identifiant de la table.
     */
    private OfferingResponseModeTable(final OfferingResponseModeQuery query) {
        super(query, query.byMode);
    }

    /**
     * Returns a copy of this table. This is a copy constructor used for obtaining
     * a new instance to be used concurrently with the original instance.
     */
    @Override
    protected OfferingResponseModeTable clone() {
        return new OfferingResponseModeTable(this);
    }

    @Override
    protected OfferingResponseModeType createEntry(final LocalCache lc, final ResultSet results, Comparable<?> identifier) throws CatalogException, SQLException {
        final OfferingResponseModeQuery query = (OfferingResponseModeQuery) super.query;


        final ResponseModeType mode = ResponseModeType.valueOf(results.getString(indexOf(query.mode)));
        return new OfferingResponseModeType(results.getString(indexOf(query.idOffering)),
                                          mode);
    }

    /**
     * Specifie les parametres a utiliser dans la requetes de type "type".
     */
    @Override
    protected void configure(final LocalCache lc, final QueryType type, final PreparedStatement statement) throws SQLException, CatalogException {
        super.configure(lc, type, statement);
        final OfferingResponseModeQuery query = (OfferingResponseModeQuery) super.query;
        if (! type.equals(QueryType.INSERT))
            statement.setString(indexOf(query.byOffering), idOffering);

    }


    public synchronized String getIdOffering() {
        return idOffering;
    }

    public synchronized void setIdOffering(String idOffering) {
        if (!Objects.equals(this.idOffering, idOffering)) {
            this.idOffering = idOffering;
            fireStateChanged("idOffering");
        }

    }

     /**
     * Insere un nouveau capteur a un offering dans la base de donnée.
     *
     */
    public void getIdentifier(OfferingResponseModeType offres) throws SQLException, CatalogException {
        final OfferingResponseModeQuery query  = (OfferingResponseModeQuery) super.query;
        boolean success = false;
        final LocalCache lc = getLocalCache();
        synchronized (lc) {
            transactionBegin(lc);
            try {
                final Stmt statement = getStatement(lc, QueryType.EXISTS);
                statement.statement.setString(indexOf(query.idOffering), offres.getIdOffering());
                statement.statement.setString(indexOf(query.mode), offres.getMode().name());
                final ResultSet result = statement.statement.executeQuery();
                if(result.next()) {
                    success = true;
                    result.close();
                    release(lc, statement);
                    return;
                }
                result.close();
                release(lc, statement);

                final Stmt insert    = getStatement(lc, QueryType.INSERT);
                insert.statement.setString(indexOf(query.idOffering), offres.getIdOffering());
                insert.statement.setString(indexOf(query.mode), offres.getMode().name() );
                updateSingleton(insert.statement);
                success = true;
                release(lc, insert);
            } finally {
                transactionEnd(lc, success);
            }
        }
    }

}<|MERGE_RESOLUTION|>--- conflicted
+++ resolved
@@ -26,13 +26,8 @@
 import org.geotoolkit.internal.sql.table.QueryType;
 import org.geotoolkit.internal.sql.table.SingletonTable;
 import org.geotoolkit.sos.xml.v100.OfferingResponseModeType;
-<<<<<<< HEAD
-import org.geotoolkit.sos.xml.v100.ResponseModeType;
-import java.util.Objects;
-=======
 import org.geotoolkit.sos.xml.ResponseModeType;
 import org.geotoolkit.util.Utilities;
->>>>>>> 7eb8cd0b
 
 /**
  *
@@ -40,13 +35,13 @@
  */
 public class OfferingResponseModeTable extends SingletonTable<OfferingResponseModeType> implements Cloneable {
 
-
+        
     /**
      * identifiant secondaire de la table.
      */
     private String idOffering;
-
-
+    
+    
     /**
      * Construit une table des mode de reponse.
      *
@@ -55,21 +50,21 @@
     public OfferingResponseModeTable(final Database database) {
         this(new OfferingResponseModeQuery(database));
     }
-
+    
    /**
      * Construit une nouvelle table non partagée
      */
     private OfferingResponseModeTable(final OfferingResponseModeTable table) {
         super(table);
     }
-
+    
     /**
      * Initialise l'identifiant de la table.
      */
     private OfferingResponseModeTable(final OfferingResponseModeQuery query) {
         super(query, query.byMode);
     }
-
+    
     /**
      * Returns a copy of this table. This is a copy constructor used for obtaining
      * a new instance to be used concurrently with the original instance.
@@ -82,13 +77,13 @@
     @Override
     protected OfferingResponseModeType createEntry(final LocalCache lc, final ResultSet results, Comparable<?> identifier) throws CatalogException, SQLException {
         final OfferingResponseModeQuery query = (OfferingResponseModeQuery) super.query;
-
-
+        
+        
         final ResponseModeType mode = ResponseModeType.valueOf(results.getString(indexOf(query.mode)));
         return new OfferingResponseModeType(results.getString(indexOf(query.idOffering)),
                                           mode);
     }
-
+    
     /**
      * Specifie les parametres a utiliser dans la requetes de type "type".
      */
@@ -98,22 +93,22 @@
         final OfferingResponseModeQuery query = (OfferingResponseModeQuery) super.query;
         if (! type.equals(QueryType.INSERT))
             statement.setString(indexOf(query.byOffering), idOffering);
-
+        
     }
-
-
+    
+    
     public synchronized String getIdOffering() {
         return idOffering;
     }
-
+    
     public synchronized void setIdOffering(String idOffering) {
-        if (!Objects.equals(this.idOffering, idOffering)) {
+        if (!Utilities.equals(this.idOffering, idOffering)) {
             this.idOffering = idOffering;
             fireStateChanged("idOffering");
         }
-
+        
     }
-
+    
      /**
      * Insere un nouveau capteur a un offering dans la base de donnée.
      *
@@ -149,5 +144,5 @@
             }
         }
     }
-
+    
 }