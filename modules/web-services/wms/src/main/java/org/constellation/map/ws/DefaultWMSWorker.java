/*
 *    Constellation - An open source and standard compliant SDI
 *    http://www.constellation-sdi.org
 *
 * Copyright 2014 Geomatys.
 *
 * Licensed under the Apache License, Version 2.0 (the "License");
 * you may not use this file except in compliance with the License.
 * You may obtain a copy of the License at
 *
 *      http://www.apache.org/licenses/LICENSE-2.0
 *
 * Unless required by applicable law or agreed to in writing, software
 * distributed under the License is distributed on an "AS IS" BASIS,
 * WITHOUT WARRANTIES OR CONDITIONS OF ANY KIND, either express or implied.
 * See the License for the specific language governing permissions and
 * limitations under the License.
 */
package org.constellation.map.ws;

//J2SE dependencies
<<<<<<< HEAD
import static org.constellation.api.CommonConstants.DEFAULT_CRS;
import static org.constellation.map.ws.WMSConstant.EXCEPTION_111_BLANK;
import static org.constellation.map.ws.WMSConstant.EXCEPTION_111_INIMAGE;
import static org.constellation.map.ws.WMSConstant.EXCEPTION_130_BLANK;
import static org.constellation.map.ws.WMSConstant.EXCEPTION_130_INIMAGE;
import static org.constellation.query.wms.WMSQuery.KEY_BBOX;
import static org.constellation.query.wms.WMSQuery.KEY_LAYER;
import static org.constellation.query.wms.WMSQuery.KEY_LAYERS;
import static org.geotoolkit.ows.xml.OWSExceptionCode.CURRENT_UPDATE_SEQUENCE;
import static org.geotoolkit.ows.xml.OWSExceptionCode.INVALID_PARAMETER_VALUE;
import static org.geotoolkit.ows.xml.OWSExceptionCode.INVALID_POINT;
import static org.geotoolkit.ows.xml.OWSExceptionCode.INVALID_UPDATE_SEQUENCE;
import static org.geotoolkit.ows.xml.OWSExceptionCode.LAYER_NOT_DEFINED;
import static org.geotoolkit.ows.xml.OWSExceptionCode.LAYER_NOT_QUERYABLE;
import static org.geotoolkit.ows.xml.OWSExceptionCode.NO_APPLICABLE_CODE;
import static org.geotoolkit.ows.xml.OWSExceptionCode.STYLE_NOT_DEFINED;
import static org.geotoolkit.wms.xml.WmsXmlFactory.createBoundingBox;
import static org.geotoolkit.wms.xml.WmsXmlFactory.createDimension;
import static org.geotoolkit.wms.xml.WmsXmlFactory.createGeographicBoundingBox;
import static org.geotoolkit.wms.xml.WmsXmlFactory.createLayer;
import static org.geotoolkit.wms.xml.WmsXmlFactory.createLegendURL;
import static org.geotoolkit.wms.xml.WmsXmlFactory.createLogoURL;
import static org.geotoolkit.wms.xml.WmsXmlFactory.createOnlineResource;
import static org.geotoolkit.wms.xml.WmsXmlFactory.createStyle;

import java.awt.Color;
import java.awt.Dimension;
import java.awt.Rectangle;
import java.awt.RenderingHints;
import java.awt.image.BufferedImage;
import java.io.FileNotFoundException;
import java.net.MalformedURLException;
import java.net.URL;
import java.text.DateFormat;
import java.text.SimpleDateFormat;
import java.util.*;
import java.util.logging.Level;
import java.util.logging.Logger;

import javax.inject.Named;
import javax.measure.unit.SI;
import javax.measure.unit.Unit;
import javax.measure.unit.UnitFormat;
import javax.xml.bind.JAXBException;
=======
import com.codahale.metrics.annotation.Timed;
>>>>>>> 45232ad8

import org.apache.sis.internal.util.UnmodifiableArrayList;
import org.apache.sis.measure.MeasurementRange;
import org.apache.sis.measure.Range;
import org.apache.sis.referencing.CommonCRS;
import org.apache.sis.referencing.crs.DefaultEngineeringCRS;
import org.apache.sis.referencing.cs.AbstractCS;
import org.apache.sis.referencing.datum.DefaultEngineeringDatum;
import org.apache.sis.storage.DataStoreException;
import org.apache.sis.util.UnconvertibleObjectException;
import org.apache.sis.xml.MarshallerPool;
import org.constellation.Cstl;
import org.constellation.ServiceDef;
import org.constellation.admin.exception.ConstellationException;
import org.constellation.configuration.*;
import org.constellation.dto.Details;
import org.constellation.map.featureinfo.FeatureInfoFormat;
import org.constellation.map.featureinfo.FeatureInfoUtilities;
import org.constellation.portrayal.PortrayalUtil;
import org.constellation.portrayal.internal.PortrayalResponse;
import org.constellation.provider.CoverageData;
import org.constellation.provider.Data;
import org.constellation.util.DataReference;
import org.constellation.ws.CstlServiceException;
import org.constellation.ws.LayerWorker;
import org.constellation.ws.MimeType;
import org.geotoolkit.cql.CQL;
import org.geotoolkit.cql.CQLException;
import org.geotoolkit.data.query.QueryBuilder;
import org.geotoolkit.display.PortrayalException;
import org.geotoolkit.display2d.ext.legend.LegendTemplate;
import org.geotoolkit.display2d.service.CanvasDef;
import org.geotoolkit.display2d.service.OutputDef;
import org.geotoolkit.display2d.service.SceneDef;
import org.geotoolkit.display2d.service.ViewDef;
import org.geotoolkit.factory.Hints;
import org.geotoolkit.feature.type.DefaultName;
import org.geotoolkit.feature.type.Name;
import org.geotoolkit.inspire.xml.vs.ExtendedCapabilitiesType;
import org.geotoolkit.inspire.xml.vs.LanguageType;
import org.geotoolkit.inspire.xml.vs.LanguagesType;
import org.geotoolkit.map.FeatureMapLayer;
import org.geotoolkit.map.MapContext;
import org.geotoolkit.map.MapItem;
import org.geotoolkit.map.MapLayer;
import org.geotoolkit.ows.xml.OWSExceptionCode;
import org.geotoolkit.referencing.ReferencingUtilities;
<<<<<<< HEAD
=======
import org.apache.sis.referencing.CommonCRS;
>>>>>>> 45232ad8
import org.geotoolkit.referencing.cs.DefaultCoordinateSystemAxis;
import org.geotoolkit.referencing.cs.DiscreteCoordinateSystemAxis;
import org.geotoolkit.se.xml.v110.OnlineResourceType;
import org.geotoolkit.sld.*;
import org.geotoolkit.sld.xml.GetLegendGraphic;
import org.geotoolkit.sld.xml.StyleXmlIO;
import org.geotoolkit.sld.xml.v110.DescribeLayerResponseType;
import org.geotoolkit.sld.xml.v110.LayerDescriptionType;
import org.geotoolkit.sld.xml.v110.TypeNameType;
import org.geotoolkit.style.MutableStyle;
import org.geotoolkit.util.PeriodUtilities;
import org.geotoolkit.util.StringUtilities;
<<<<<<< HEAD
import org.geotoolkit.wms.xml.AbstractBoundingBox;
import org.geotoolkit.wms.xml.AbstractDimension;
import org.geotoolkit.wms.xml.AbstractGeographicBoundingBox;
import org.geotoolkit.wms.xml.AbstractLayer;
import org.geotoolkit.wms.xml.AbstractLegendURL;
import org.geotoolkit.wms.xml.AbstractLogoURL;
import org.geotoolkit.wms.xml.AbstractOnlineResource;
import org.geotoolkit.wms.xml.AbstractRequest;
import org.geotoolkit.wms.xml.AbstractWMSCapabilities;
import org.geotoolkit.wms.xml.DescribeLayer;
import org.geotoolkit.wms.xml.GetCapabilities;
import org.geotoolkit.wms.xml.GetFeatureInfo;
import org.geotoolkit.wms.xml.GetMap;
import org.geotoolkit.wms.xml.WMSMarshallerPool;
import org.geotoolkit.wms.xml.v111.LatLonBoundingBox;
import org.geotoolkit.wms.xml.v130.Capability;
import org.geotoolkit.feature.type.Name;
//Geoapi dependencies
=======
import org.geotoolkit.wms.xml.*;
import org.geotoolkit.wms.xml.v111.LatLonBoundingBox;
import org.geotoolkit.wms.xml.v130.Capability;
>>>>>>> 45232ad8
import org.opengis.filter.Filter;
import org.opengis.filter.expression.Expression;
import org.opengis.geometry.Envelope;
import org.opengis.metadata.extent.GeographicBoundingBox;
import org.opengis.referencing.crs.CoordinateReferenceSystem;
import org.opengis.referencing.cs.AxisDirection;
import org.opengis.referencing.cs.CoordinateSystem;
import org.opengis.referencing.cs.CoordinateSystemAxis;
import org.opengis.referencing.datum.EngineeringDatum;
import org.opengis.referencing.operation.TransformException;
import org.opengis.sld.StyledLayerDescriptor;
import org.opengis.util.FactoryException;
import org.springframework.beans.factory.config.BeanDefinition;
import org.springframework.context.annotation.Scope;

import javax.inject.Named;
import javax.measure.unit.SI;
import javax.measure.unit.Unit;
import javax.measure.unit.UnitFormat;
import javax.xml.bind.JAXBException;

import java.awt.*;
import java.awt.image.BufferedImage;
import java.io.FileNotFoundException;
import java.net.MalformedURLException;
import java.net.URL;
import java.text.DateFormat;
import java.text.SimpleDateFormat;
import java.util.*;
import java.util.List;
import java.util.logging.Level;
import java.util.logging.Logger;

import static org.constellation.api.CommonConstants.DEFAULT_CRS;
import static org.constellation.map.ws.WMSConstant.*;
import static org.geotoolkit.ows.xml.OWSExceptionCode.*;
import static org.geotoolkit.wms.xml.WmsXmlFactory.*;

//Constellation dependencies
//Geotoolkit dependencies
//Geoapi dependencies

/**
 * A WMS worker for a local WMS service which handles requests from either REST
 * or SOAP facades and issues appropriate responses.
 * <p>
 * The classes implementing the REST or SOAP facades to this service will have
 * processed the requests sufficiently to ensure that all the information
 * conveyed by the HTTP request is either in the method call parameters or is
 * in one of the fields of the parent class which holds instances of the
 * injectable interface {@code Context} objects created by the JEE container.
 * </p>
 *
 * @author Cédric Briançon (Geomatys)
 * @author Johann Sorel (Geomatys)
 * @author Guilhem Legall (Geomatys)
 * @since 0.3
 */

@Named
@Scope(BeanDefinition.SCOPE_PROTOTYPE)
public class DefaultWMSWorker extends LayerWorker implements WMSWorker {



    /**
     * AxisDirection name for Lat/Long, Elevation, temporal dimensions.
     */
    private static final List<String> COMMONS_DIM = UnmodifiableArrayList.wrap(new String[] {
            "NORTH", "EAST", "SOUTH", "WEST",
            "UP", "DOWN",
            "FUTURE", "PAST"});

    /**
     * Only Elevation dimension.
     */
    private static final List<String> VERTICAL_DIM = UnmodifiableArrayList.wrap(new String[] {"UP", "DOWN"});

    /**
     * List of FeatureInfo mimeTypes
     */
    private final List<String> GFI_MIME_TYPES = new ArrayList<>();

    private WMSPortrayal mapPortrayal;
<<<<<<< HEAD

    public static class Factory {
        public static DefaultWMSWorker create(String id) {
            return new DefaultWMSWorker(id);
        }
    }

=======
    
>>>>>>> 45232ad8
    public DefaultWMSWorker(final String id) {
        super(id, ServiceDef.Specification.WMS);

        //get all supported GetFeatureInfo mimetypes
        try {
            GFI_MIME_TYPES.clear();
            final LayerContext config = (LayerContext)getConfiguration();
            GFI_MIME_TYPES.addAll(FeatureInfoUtilities.allSupportedMimeTypes(config));
        } catch (ConfigurationException ex) {
            LOGGER.log(Level.WARNING, ex.getMessage(), ex);
        } catch (ClassNotFoundException ex) {
            LOGGER.log(Level.WARNING, ex.getMessage(), ex);
        }

        mapPortrayal = new WMSPortrayal();
        try {
            WMSPortrayal candidate = (WMSPortrayal) serviceBusiness.getExtraConfiguration("WMS", id, "WMSPortrayal.xml");
            if (candidate != null) {
                mapPortrayal = candidate;
            }
        } catch (ConfigurationException ex) {
            LOGGER.log(Level.WARNING, null, ex);
        } 

        if (isStarted) {
            LOGGER.log(Level.INFO, "WMS worker {0} running", id);
        }
    }

    @Override
    protected MarshallerPool getMarshallerPool() {
        return WMSMarshallerPool.getInstance();
    }

    /**
     * Return a description of layers specified in the user's request.
     *
     * TODO: Does this actually do anything? why does this never access LayerDetails?
     * TODO: Is this broken?
     *
     * @param descLayer The {@linkplain DescribeLayer describe layer} request.
     * @return a description of layers specified in the user's request.
     *
     * @throws CstlServiceException
     */
    @Override
    public DescribeLayerResponseType describeLayer(final DescribeLayer descLayer) throws CstlServiceException {
        final OnlineResourceType or = new OnlineResourceType(getServiceUrl());

        final List<LayerDescriptionType> layerDescriptions = new ArrayList<>();
        final List<String> layerNames = descLayer.getLayers();
        for (String layerName : layerNames) {
            final TypeNameType t = new TypeNameType(layerName.trim());
            final LayerDescriptionType outputLayer = new LayerDescriptionType(or, t);
            layerDescriptions.add(outputLayer);
        }
        return new DescribeLayerResponseType("1.1.1", layerDescriptions);
    }

    /**
     * Describe the capabilities and the layers available of this service.
     *
     * @param getCapab       The {@linkplain GetCapabilities get capabilities} request.
     * @return a WMSCapabilities XML document describing the capabilities of the service.
     *
     * @throws CstlServiceException
     */
    @Override
    @Timed
    public AbstractWMSCapabilities getCapabilities(final GetCapabilities getCapab) throws CstlServiceException {
        isWorking();
        final String queryVersion      = getCapab.getVersion().toString();
        final String requestedLanguage = getCapab.getLanguage();
        final String userLogin         = getUserLogin();
        // we get the request language, if its not set we get the default "eng"
        final String currentLanguage;
        if (requestedLanguage != null && supportedLanguages.contains(requestedLanguage)) {
            currentLanguage = requestedLanguage;
        } else if (requestedLanguage == null && defaultLanguage != null) {
            currentLanguage = defaultLanguage;
        } else {
            currentLanguage = null;
        }

        final Object cachedCapabilities = getCapabilitiesFromCache(queryVersion, currentLanguage);
        if (cachedCapabilities != null) {
            return (AbstractWMSCapabilities) cachedCapabilities;
        }

        final Details skeleton = getStaticCapabilitiesObject("wms", currentLanguage);
        final AbstractWMSCapabilities inCapabilities = WMSConstant.createCapabilities(queryVersion, skeleton);

        final AbstractRequest request;
        final List<String> exceptionFormats;
        if (queryVersion.equals(ServiceDef.WMS_1_1_1_SLD.version.toString())) {
            request          = WMSConstant.createRequest111(GFI_MIME_TYPES).clone();
            exceptionFormats = WMSConstant.EXCEPTION_111;
        } else {
            request          = WMSConstant.createRequest130(GFI_MIME_TYPES).clone();
            exceptionFormats = WMSConstant.EXCEPTION_130;
        }
        request.updateURL(getServiceUrl());
        inCapabilities.getCapability().setRequest(request);
        inCapabilities.getCapability().setExceptionFormats(exceptionFormats);

        //set the current updateSequence parameter
        final boolean returnUS = returnUpdateSequenceDocument(getCapab.getUpdateSequence());
        if (returnUS) {
            throw new CstlServiceException("the update sequence parameter is equal to the current", CURRENT_UPDATE_SEQUENCE, "updateSequence");
        }

        //Build the list of layers
        final List<AbstractLayer> outputLayers = new ArrayList<>();
        final List<Layer> layers = getConfigurationLayers(userLogin);

       for (Layer configLayer : layers) {
            final Data layer = getLayerReference(userLogin, configLayer.getName());

            if (!layer.isQueryable(ServiceDef.Query.WMS_ALL)) {
                continue;
            }
            /*
             *  TODO
             * code = CRS.lookupEpsgCode(inputLayer.getCoverageReference().getCoordinateReferenceSystem(), false);
             */
            GeographicBoundingBox inputGeoBox;
            try {
                inputGeoBox = layer.getGeographicBoundingBox();
            } catch (DataStoreException exception) {
                throw new CstlServiceException(exception, NO_APPLICABLE_CODE);
            }

            if (inputGeoBox == null) {
                // The layer does not contain geometric information, we do not want this layer
                // in the capabilities response.
                continue;
            }

            // We ensure that the data envelope is not empty. It can occurs with vector data, on a single point.
            final double width  = inputGeoBox.getEastBoundLongitude() - inputGeoBox.getWestBoundLongitude();
            final double height = inputGeoBox.getNorthBoundLatitude() - inputGeoBox.getSouthBoundLatitude();
            if (width == 0 && height == 0) {
                final double diffWidth = Math.nextUp(inputGeoBox.getEastBoundLongitude()) - inputGeoBox.getEastBoundLongitude();
                final double diffHeight = Math.nextUp(inputGeoBox.getNorthBoundLatitude()) - inputGeoBox.getNorthBoundLatitude();
                inputGeoBox = new LatLonBoundingBox(inputGeoBox.getWestBoundLongitude() - diffWidth,
                                                    inputGeoBox.getSouthBoundLatitude() - diffHeight,
                                                    Math.nextUp(inputGeoBox.getEastBoundLongitude()),
                                                    Math.nextUp(inputGeoBox.getNorthBoundLatitude()));
            }
            if (width == 0) {
                final double diffWidth = Math.nextUp(inputGeoBox.getEastBoundLongitude()) - inputGeoBox.getEastBoundLongitude();
                inputGeoBox = new LatLonBoundingBox(inputGeoBox.getWestBoundLongitude() - diffWidth, inputGeoBox.getSouthBoundLatitude(),
                        Math.nextUp(inputGeoBox.getEastBoundLongitude()), inputGeoBox.getNorthBoundLatitude());
            }
            if (height == 0) {
                final double diffHeight = Math.nextUp(inputGeoBox.getNorthBoundLatitude()) - inputGeoBox.getNorthBoundLatitude();
                inputGeoBox = new LatLonBoundingBox(inputGeoBox.getWestBoundLongitude(), inputGeoBox.getSouthBoundLatitude() - diffHeight,
                        inputGeoBox.getEastBoundLongitude(), Math.nextUp(inputGeoBox.getNorthBoundLatitude()));
            }
            // List of elevations, times and dim_range values.
            final List<AbstractDimension> dimensions = new ArrayList<>();

            /*
             * Dimension: the available date
             */
            AbstractDimension dim;
            SortedSet<Date> dates;
            try {
                dates = layer.getAvailableTimes();
            } catch (DataStoreException ex) {
                LOGGER.log(Level.INFO, "Error retrieving dates values for the layer :"+ layer.getName(), ex);
                dates = null;
            }
            if (dates != null && !(dates.isEmpty())) {
                final DateFormat df = new SimpleDateFormat("yyyy-MM-dd'T'HH:mm:ss'Z'");
                df.setTimeZone(TimeZone.getTimeZone("UTC"));
                final PeriodUtilities periodFormatter = new PeriodUtilities(df);
                final String defaut = df.format(dates.last());
                dim = createDimension(queryVersion, "time", "ISO8601", defaut, null);
                dim.setValue(periodFormatter.getDatesRespresentation(dates));
                dimensions.add(dim);
            }

            /*
             * Dimension: the available elevation
             */
            SortedSet<Number> elevations;
            try {
                elevations = layer.getAvailableElevations();
            } catch (DataStoreException ex) {
                LOGGER.log(Level.INFO, "Error retrieving elevation values for the layer :"+ layer.getName(), ex);
                elevations = null;
            }
            if (elevations != null && !(elevations.isEmpty())) {
                final String defaut = elevations.first().toString();
                dim = createDimension(queryVersion, "elevation", "EPSG:5030", defaut, null);
                final StringBuilder elevs = new StringBuilder();
                for (final Iterator<Number> it = elevations.iterator(); it.hasNext();) {
                    final Number n = it.next();
                    elevs.append(n.toString());
                    if (it.hasNext()) {
                        elevs.append(',');
                    }
                }
                dim.setValue(elevs.toString());
                dimensions.add(dim);
            }

            /*
             * Dimension: the dimension range
             */
            final MeasurementRange<?>[] ranges = layer.getSampleValueRanges();
            /* If the layer has only one sample dimension, then we can apply the dim_range
             * parameter. Otherwise it can be a multiple sample dimensions layer, and we
             * don't apply the dim_range.
             */
            if (ranges != null && ranges.length == 1 && ranges[0] != null) {
                final MeasurementRange<?> firstRange = ranges[0];
                final double minRange = firstRange.getMinDouble();
                final double maxRange = firstRange.getMaxDouble();
                final String defaut = minRange + "," + maxRange;
                final Unit<?> u = firstRange.unit();
                final String unit = (u != null) ? u.toString() : null;
                String unitSymbol;
                try {
                    unitSymbol = UnitFormat.getInstance().format(u);
                } catch (IllegalArgumentException e) {
                    // Workaround for one more bug in javax.measure...
                    unitSymbol = unit;
                }
                dim = createDimension(queryVersion, minRange + "," + maxRange, "dim_range", unit,unitSymbol, defaut, null, null, null);
                dimensions.add(dim);
            }

            /*
             * Create dimensions using CRS of the layer native envelope
             */
            Envelope nativeEnv;
            try {
                nativeEnv = layer.getEnvelope();
            } catch (DataStoreException exception) {
                throw new CstlServiceException(exception, NO_APPLICABLE_CODE);
            }

            if (nativeEnv != null && nativeEnv.getCoordinateReferenceSystem() != null) {
                final CoordinateReferenceSystem crs = nativeEnv.getCoordinateReferenceSystem();
                final CoordinateSystem cs = crs.getCoordinateSystem();

                final int nbDim = cs.getDimension();

                for (int i = 0; i < nbDim; i++) {
                    final CoordinateSystemAxis axis = cs.getAxis(i);
                    final AxisDirection direction = axis.getDirection();
                    final Unit axisUnit = axis.getUnit();

                    final String directionName = direction.name();

                    boolean addDimension = false;

                    //valid axis if a common dimensions
                    if (!COMMONS_DIM.contains(directionName)) {
                        addDimension = true;

                        //or a vertical direction without axis length unit.
                    } else if (VERTICAL_DIM.contains(directionName) && axisUnit != null && !axisUnit.isCompatible(SI.METRE)) {
                        addDimension = true;
                    }

                    if (addDimension) {
                        final org.opengis.metadata.Identifier axisName = axis.getName();

                        final String unit = (axisUnit != null) ? axisUnit.toString() : null;
                        String unitSymbol;
                        try {
                            unitSymbol = UnitFormat.getInstance().format(axisUnit);
                        } catch (IllegalArgumentException e) {
                            // Workaround for one more bug in javax.measure...
                            unitSymbol = unit;
                        }

                        final LinkedList<String> valuesList = new LinkedList<>();
                        if (axis instanceof DiscreteCoordinateSystemAxis) {
                            final DiscreteCoordinateSystemAxis direcretAxis = (DiscreteCoordinateSystemAxis) axis;
                            final int nbOrdiante = direcretAxis.length();
                            for (int j = 0; j < nbOrdiante; j++) {
                                valuesList.add(direcretAxis.getOrdinateAt(j).toString());
                            }
                        }

                        final StringBuilder values = new StringBuilder();
                        int index = 0;
                        for (final String val : valuesList) {
                            values.append(val);
                            if (index++ < valuesList.size()-1) {
                                values.append(",");
                            }
                        }

                        final String defaut = !valuesList.isEmpty() ? valuesList.getFirst() : null;
                        final boolean multipleValues = (valuesList.size() > 1);

                        dim = createDimension(queryVersion, values.toString(), axisName.getCode(), unit,
                                unitSymbol, defaut, multipleValues, null, null);

                        dimensions.add(dim);
                    }
                }
            }

            // Verify extra dimensions
            if(!configLayer.getDimensions().isEmpty()){
                try {
                    final MapItem mi = layer.getMapLayer(null, null);
                    applyLayerFiltersAndDims(mi, userLogin);

                    if (mi instanceof MapContext) {
                        final MapContext mc = (MapContext)mi;
                        final List<AbstractDimension> dimensionsToAdd = new ArrayList<>();
                        for (final MapLayer candidateLayer : mc.layers()) {
                            if (candidateLayer instanceof FeatureMapLayer) {
                                final FeatureMapLayer fml = (FeatureMapLayer)candidateLayer;
                                final List<AbstractDimension> extraDimsToAdd = getExtraDimensions(fml, queryVersion);
                                for (AbstractDimension newExtraDim : extraDimsToAdd) {
                                    boolean exist = false;
                                    for (AbstractDimension oldExtraDim : dimensionsToAdd) {
                                        if (oldExtraDim.getName().equalsIgnoreCase(newExtraDim.getName())) {
                                            mergeValues(oldExtraDim, newExtraDim);
                                            exist = true;
                                            break;
                                        }
                                    }
                                    if (!exist) {
                                        dimensionsToAdd.add(newExtraDim);
                                    }
                                }
                            }
                        }

                        if (!dimensionsToAdd.isEmpty()) {
                            dimensions.addAll(dimensionsToAdd);
                        }
                    }

                    if(mi instanceof FeatureMapLayer){
                        final FeatureMapLayer fml = (FeatureMapLayer) mi;
                        dimensions.addAll(getExtraDimensions(fml, queryVersion));
                    }

                } catch (PortrayalException | DataStoreException ex) {
                    Logger.getLogger(DefaultWMSWorker.class.getName()).log(Level.INFO, ex.getMessage(), ex);
                    break;
                }
            }

            /*
             * LegendUrl generation
             * TODO: Use a StringBuilder or two
             */
            final Name fullLayerName = layer.getName();
            final String layerName;

            //Use layer alias from config if exist.
            if (configLayer.getAlias() != null && !configLayer.getAlias().isEmpty()) {
                layerName = configLayer.getAlias();
            } else {

                if (fullLayerName.getNamespaceURI() != null && !fullLayerName.getNamespaceURI().isEmpty()) {
                    layerName = fullLayerName.getNamespaceURI() + ':' + fullLayerName.getLocalPart();
                } else {
                    layerName = fullLayerName.getLocalPart();
                }
            }
            final String beginLegendUrl = getServiceUrl() + "REQUEST=GetLegendGraphic&VERSION=1.1.1&FORMAT=";
            final String legendUrlGif   = beginLegendUrl + MimeType.IMAGE_GIF + "&LAYER=" + layerName;
            final String legendUrlPng   = beginLegendUrl + MimeType.IMAGE_PNG + "&LAYER=" + layerName;
            final String queryable      = (layer.isQueryable(ServiceDef.Query.WMS_GETINFO)) ? "1" : "0";
            final String _abstract;
            final String keyword;
            if (layer instanceof CoverageData) {
                final CoverageData coverageLayer = (CoverageData)layer;
                _abstract = StringUtilities.cleanSpecialCharacter(coverageLayer.getRemarks());
                keyword   = StringUtilities.cleanSpecialCharacter(coverageLayer.getThematic());
            } else {
                _abstract = "Vector data";
                keyword   = "Vector data";
            }

            final AbstractBoundingBox outputBBox;
            if (queryVersion.equals(ServiceDef.WMS_1_1_1_SLD.version.toString())) {
                /*
                 * TODO
                 * Envelope inputBox = inputLayer.getCoverage().getEnvelope();
                 *
                 *
                 * do we have to use the same order as WMS 1.3.0 (SOUTH WEST NORTH EAST) ???
                 */
                outputBBox = createBoundingBox(queryVersion,
                            "EPSG:4326",
                            inputGeoBox.getWestBoundLongitude(),
                            inputGeoBox.getSouthBoundLatitude(),
                            inputGeoBox.getEastBoundLongitude(),
                            inputGeoBox.getNorthBoundLatitude(), 0.0, 0.0);
            } else {
                /*
                 * TODO
                 * Envelope inputBox = inputLayer.getCoverage().getEnvelope();
                 */
                outputBBox = createBoundingBox(queryVersion,
                            "EPSG:4326",
                            inputGeoBox.getSouthBoundLatitude(),
                            inputGeoBox.getWestBoundLongitude(),
                            inputGeoBox.getNorthBoundLatitude(),
                            inputGeoBox.getEastBoundLongitude(), 0.0, 0.0);
            }
            // we build a Style Object
            final List<DataReference> stylesName = configLayer.getStyles();
            final List<org.geotoolkit.wms.xml.Style> styles = new ArrayList<>();
            if (stylesName != null && !stylesName.isEmpty()) {
                // For each styles defined for the layer, get the dimension of the getLegendGraphic response.
                for (DataReference styleName : stylesName) {
                    final MutableStyle ms = getStyle(styleName);
                    final org.geotoolkit.wms.xml.Style style = convertMutableStyleToWmsStyle(queryVersion, ms, layer, legendUrlPng, legendUrlGif);
                    styles.add(style);
                }
            }
            final AbstractGeographicBoundingBox bbox = createGeographicBoundingBox(queryVersion, inputGeoBox);
            final AbstractLayer outputLayerO = createLayer(queryVersion, layerName,_abstract,keyword, DEFAULT_CRS,
                            bbox, outputBBox, queryable, dimensions, styles);

            final AbstractLayer outputLayer = customizeLayer(queryVersion, outputLayerO, configLayer, layer, legendUrlPng, legendUrlGif);
            outputLayers.add(outputLayer);
        }

        //we build the general layer and add it to the document
        final AbstractLayer mainLayer = customizeLayer(queryVersion, createLayer(queryVersion, "Constellation Web Map Layer",
                    "description of the service(need to be fill)", DEFAULT_CRS,
                    createGeographicBoundingBox(queryVersion, -180.0, -90.0, 180.0, 90.0), outputLayers), getMainLayer(), null, null, null);

        inCapabilities.getCapability().setLayer(mainLayer);


        /*
         * INSPIRE PART
         */
        if (queryVersion.equals(ServiceDef.WMS_1_3_0.version.toString()) || queryVersion.equals(ServiceDef.WMS_1_3_0_SLD.version.toString()) ) {

            final Capability capa = (Capability) inCapabilities.getCapability();
            final ExtendedCapabilitiesType inspireExtension =  capa.getInspireExtendedCapabilities();

            if (inspireExtension != null) {
                inspireExtension.setMetadataDate(new Date(System.currentTimeMillis()));

                List<LanguageType> languageList = new ArrayList<>();
                for (String language : supportedLanguages) {
                    boolean isDefault = language.equals(defaultLanguage);
                    languageList.add(new LanguageType(language, isDefault));
                }
                LanguagesType languages = new LanguagesType(languageList);
                inspireExtension.setLanguages(languages);
                if (currentLanguage == null) {
                    inspireExtension.setCurrentLanguage(defaultLanguage);
                } else {
                    inspireExtension.setCurrentLanguage(currentLanguage);
                }
            }

        }
        putCapabilitiesInCache(queryVersion, currentLanguage, inCapabilities);
        return inCapabilities;
    }

    private String sortValues(final String... vals) {
        final List<String> finalVals = new ArrayList<>();
        for (final String s : vals) {
            finalVals.add(s);
        }

        boolean isDoubleValues = false;
        List<Double> finalValsDouble = null;
        try {
            Double.valueOf(finalVals.get(0));
            // It is a double!
            isDoubleValues = true;
            finalValsDouble = new ArrayList<>();
            for (String s : finalVals) {
                finalValsDouble.add(Double.valueOf(s));
            }
        } catch (NumberFormatException ex) {
        }

        if (isDoubleValues) {
            Collections.sort(finalValsDouble);
            finalVals.clear();
            for (Double d : finalValsDouble) {
                finalVals.add(String.valueOf(d));
            }
        } else {
            Collections.sort(finalVals);
        }

        final StringBuilder sb = new StringBuilder();
        boolean first = true;
        for (String val : finalVals) {
            if (!first) {
                sb.append(",");
            }
            sb.append(val);
            first = false;
        }

        return sb.toString();
    }

    /**
     * Merge old and new values in the old dimension. Try to sort its values.
     *
     * @param oldExtraDim
     * @param newExtraDim
     */
    private void mergeValues(final AbstractDimension oldExtraDim, final AbstractDimension newExtraDim) {
        final Set<String> valsSet = new HashSet<>();
        final String oldVals = oldExtraDim.getValue();
        final String[] oldValsSplit = oldVals.split(",");
        for (final String o : oldValsSplit) {
            valsSet.add(o);
        }

        final String newVals = newExtraDim.getValue();
        final String[] newValsSplit = newVals.split(",");
        for (final String n : newValsSplit) {
            valsSet.add(n);
        }

        final List<String> finalVals = new ArrayList<>();
        finalVals.addAll(valsSet);

        if (finalVals.isEmpty()) {
            return;
        }

        final String finalValSorted = sortValues(finalVals.toArray(new String[0]));
        oldExtraDim.setValue(finalValSorted);
    }

    /**
     * Get extra dimensions from a {@link FeatureMapLayer}.
     *
     * @param fml {@link FeatureMapLayer}
     * @param queryVersion Version of the request.
     * @return A list of extra dimensions, never {@code null}
     * @throws DataStoreException
     */
    private List<AbstractDimension> getExtraDimensions(final FeatureMapLayer fml, final String queryVersion) throws DataStoreException {
        final List<AbstractDimension> dimensions = new ArrayList<>();
        for(FeatureMapLayer.DimensionDef ddef : fml.getExtraDimensions()){
            final Collection<Range> collRefs = fml.getDimensionRange(ddef);
            // Transform it to a set in order to filter same values
            final Set<Range> refs = new HashSet<>();
            for (Range ref : collRefs) {
                refs.add(ref);
            }

            if (refs.isEmpty()) {
                // Dimension applied on a layer which has no values: just skip this dimension
                continue;
            }

            final StringBuilder values = new StringBuilder();
            int index = 0;
            for (final Range val : refs) {
                values.append(val.getMinValue());
                if(val.getMinValue().compareTo(val.getMaxValue()) != 0){
                    values.append('-');
                    values.append(val.getMaxValue());
                }
                if (index++ < refs.size()-1) {
                    values.append(",");
                }
            }

            final String sortedValues = sortValues(values.toString().split(","));
            final boolean multipleValues = (refs.size() > 1);
            final String unitSymbol = ddef.getCrs().getCoordinateSystem().getAxis(0).getUnit().toString();
            final String unit = unitSymbol;
            final String axisName = ddef.getCrs().getCoordinateSystem().getAxis(0).getName().getCode();
            final String defaut = "";

            final AbstractDimension dim = (queryVersion.equals(ServiceDef.WMS_1_1_1_SLD.version.toString())) ?
                new org.geotoolkit.wms.xml.v111.Dimension(sortedValues, axisName, unit,
                    unitSymbol, defaut, multipleValues, null, null) :
                new org.geotoolkit.wms.xml.v130.Dimension(sortedValues, axisName, unit,
                    unitSymbol, defaut, multipleValues, null, null);

            dimensions.add(dim);
        }
        return dimensions;
    }

    /**
     * Apply the layer customization extracted from the configuration.
     *
     * @param version
     * @param outputLayer
     * @param configLayer
     * @param layerDetails
     * @param legendUrlPng
     * @param legendUrlGif
     * @return
     * @throws CstlServiceException
     */
    private AbstractLayer customizeLayer(final String version, final AbstractLayer outputLayer, final Layer configLayer,
            final Data layerDetails, final String legendUrlPng, final String legendUrlGif) throws CstlServiceException
    {
        if (configLayer == null) {
            return outputLayer;
        }
        if (configLayer.getStyles() != null && !configLayer.getStyles().isEmpty()) {
            // @TODO: convert the data reference string to a mutable style
            // ${providerStyleType|providerStyleId|styleName}
            final List<org.geotoolkit.wms.xml.Style> styles = new ArrayList<>();
            for (DataReference styleRef : configLayer.getStyles()) {
                MutableStyle ms = null;
                try {
<<<<<<< HEAD
                    style = DataReferenceConverter.convertDataReferenceToStyle(styl);
                } catch (UnconvertibleObjectException e) {
=======
                    final MutableStyle style = styleBusiness.getStyle(styleRef.getProviderId(), styleRef.getLayerId().getLocalPart());
                    if (style != null) {
                        ms = style;
                    } else {
                        throw new ConstellationException(new IllegalArgumentException("The given style reference was invalid"));
                    }
                } catch (ConstellationException | TargetNotFoundException e) {
>>>>>>> 45232ad8
                    // The given style reference was invalid, we can't get a style from that
                    LOGGER.log(Level.INFO, e.getLocalizedMessage(), e);
                }

//                Style style = null;
//                try {
//                    style = DataReferenceConverter.convertDataReferenceToStyle(styleRef);
//                } catch (NonconvertibleObjectException e) {
//                    // The given style reference was invalid, we can't get a style from that
//                    LOGGER.log(Level.INFO, e.getLocalizedMessage(), e);
//                }
//                ms = StyleUtilities.copy(style);
                if (ms != null) {
                    styles.add(convertMutableStyleToWmsStyle(version, ms, layerDetails, legendUrlPng, legendUrlGif));
                }
            }
            if (!styles.isEmpty()) {
                outputLayer.updateStyle(styles);
            }
        }
        if (configLayer.getTitle() != null) {
            outputLayer.setTitle(configLayer.getTitle());
        }
        if (configLayer.getAbstrac() != null) {
            outputLayer.setAbstract(configLayer.getAbstrac());
        }
        if (configLayer.getKeywords() != null && !configLayer.getKeywords().isEmpty()) {
            outputLayer.setKeywordList(configLayer.getKeywords());
        }
        if (configLayer.getMetadataURL() != null) {
            final FormatURL metadataURL = configLayer.getMetadataURL();
            outputLayer.setMetadataURL(metadataURL.getFormat(),
                                          metadataURL.getOnlineResource().getHref(),
                                          metadataURL.getType());
        }
        if (configLayer.getDataURL() != null) {
            final FormatURL dataURL = configLayer.getDataURL();
            outputLayer.setDataURL(dataURL.getFormat(),
                                      dataURL.getOnlineResource().getHref());
        }
        if (configLayer.getAuthorityURL() != null) {
            final FormatURL authorityURL = configLayer.getAuthorityURL();
            outputLayer.setAuthorityURL(authorityURL.getName(),
                                           authorityURL.getOnlineResource().getHref());
        }
        if (configLayer.getIdentifier() != null) {
            final Reference identifier = configLayer.getIdentifier();
            outputLayer.setIdentifier(identifier.getAuthority(), identifier.getValue());
        }
        if (configLayer.getAttribution() != null) {
            final AttributionType attribution = configLayer.getAttribution();
            final FormatURL fUrl = attribution.getLogoURL();
            final AbstractLogoURL logoUrl;
            if (fUrl != null) {
                logoUrl = createLogoURL(version, fUrl.getFormat(), fUrl.getOnlineResource().getHref(), fUrl.getWidth(), fUrl.getHeight());
            } else {
                logoUrl = null;
            }
            outputLayer.setAttribution(attribution.getTitle(),
                                          attribution.getOnlineResource().getHref(),
                                          logoUrl);
        }
        if (configLayer.getOpaque() != null) {
            int opaque = 0;
            if (configLayer.getOpaque()) {
                opaque = 1;
            }
            outputLayer.setOpaque(opaque);
        }
        if (!configLayer.getCrs().isEmpty()) {
            outputLayer.setCrs(configLayer.getCrs());
        }
        return outputLayer;
    }


    /**
     *
     * @param currentVersion
     * @param ms
     * @param layerDetails
     * @param legendUrlPng
     * @param legendUrlGif
     * @return
     */
    private org.geotoolkit.wms.xml.Style convertMutableStyleToWmsStyle(final String currentVersion, final MutableStyle ms, final Data layerDetails,
            final String legendUrlPng, final String legendUrlGif)
    {
        if (layerDetails == null) {
            return null;
        }
        AbstractOnlineResource or = createOnlineResource(currentVersion, legendUrlPng);
        final LegendTemplate lt = mapPortrayal.getDefaultLegendTemplate();
        final Dimension dimension;
        try {
            dimension = layerDetails.getPreferredLegendSize(lt, ms);
        } catch (PortrayalException ex) {
            LOGGER.log(Level.INFO, ex.getLocalizedMessage(), ex);
            return null;
        }

        final AbstractLegendURL legendURL1 = createLegendURL(currentVersion, MimeType.IMAGE_PNG, or, dimension.width, dimension.height);

        or = createOnlineResource(currentVersion, legendUrlGif);
        final AbstractLegendURL legendURL2 = createLegendURL(currentVersion, MimeType.IMAGE_GIF, or, dimension.width, dimension.height);

        String styleName = ms.getName();
        if (styleName != null && !styleName.isEmpty() && styleName.startsWith("${")) {
            final DataReference dataRef = new DataReference(styleName);
            styleName = dataRef.getLayerId().getLocalPart();
        }
        return createStyle(currentVersion, styleName, styleName, null, legendURL1, legendURL2);
    }

    /**
     * Return the value of a point in a map.
     *
     * @param getFI The {@linkplain GetFeatureInfo get feature info} request.
     * @return text, HTML , XML or GML code.
     *
     * @throws CstlServiceException
     */
    @Override
    public Map.Entry<String, Object> getFeatureInfo(final GetFeatureInfo getFI) throws CstlServiceException {
        isWorking();
        //
        // Note this is almost the same logic as in getMap
        //
        // 1. SCENE
        //       -- get the List of layer references
        final String userLogin             = getUserLogin();
        final List<Name> layerNames        = getFI.getQueryLayers();
        final List<Data> layerRefs;
        final List<Layer> layerConfig;
        try{
            layerRefs = getLayerReferences(userLogin, layerNames);
            layerConfig = getConfigurationLayers(userLogin, layerNames);
        } catch (CstlServiceException ex) {
            throw new CstlServiceException(ex, LAYER_NOT_DEFINED, KEY_LAYERS.toLowerCase());
        }

        for (Data layer : layerRefs) {
            if (!layer.isQueryable(ServiceDef.Query.WMS_GETINFO)) {
                throw new CstlServiceException("You are not allowed to request the layer \""+
                        layer.getName() +"\".", LAYER_NOT_QUERYABLE, KEY_LAYERS.toLowerCase());
            }
        }
        //       -- build an equivalent style List
        //TODO: clean up the SLD vs. style logic
        final List<String> styleNames   = getFI.getStyles();
        final StyledLayerDescriptor sld = getFI.getSld();

        final List<MutableStyle> styles        = getStyles(layerConfig, sld, styleNames, userLogin);
        //       -- create the rendering parameter Map
        final Double elevation                 = getFI.getElevation();
        final List<Date> time                  = getFI.getTime();
        final Map<String, Object> params       = new HashMap<>();
        params.put(KEY_ELEVATION, elevation);
        params.put(KEY_TIME, time);
        params.put(KEY_EXTRA_PARAMETERS, getFI.getParameters());
        final SceneDef sdef = new SceneDef();

        try {
            final MapContext context = PortrayalUtil.createContext(layerRefs, styles, params);
            sdef.setContext(context);
            //apply layercontext filters
            applyLayerFiltersAndDims(context, userLogin);
        } catch (PortrayalException ex) {
            throw new CstlServiceException(ex, NO_APPLICABLE_CODE);
        }

        // 2. VIEW
        Envelope refEnv;
        try {
            final Date[] dates = new Date[2];
            if (time != null && !time.isEmpty()) {
                dates[0] = time.get(0);
                dates[1] = time.get(time.size()-1);
            }
            refEnv = ReferencingUtilities.combine(getFI.getEnvelope2D(), dates, new Double[]{getFI.getElevation(), getFI.getElevation()});
        } catch (TransformException ex) {
            throw new CstlServiceException(ex);
        }
        final double azimuth = getFI.getAzimuth();
        final ViewDef vdef   = new ViewDef(refEnv,azimuth);
        try {
            //force longitude first
            vdef.setLongitudeFirst();
        } catch (TransformException | FactoryException ex) {
            throw new CstlServiceException(ex, NO_APPLICABLE_CODE);
        }

        // 3. CANVAS
        final Dimension canvasDimension = getFI.getSize();
        final Color background;
        if (getFI.getTransparent()) {
            background = null;
        } else {
            final Color color = getFI.getBackground();
            background = (color == null) ? Color.WHITE : color;
        }
        final CanvasDef cdef = new CanvasDef(canvasDimension,background);

        // 4. SHAPE
        //     a
        final int pixelTolerance = 3;
        final int x = getFI.getX();
        final int y = getFI.getY();
        if (x < 0 || x > canvasDimension.width) {
            throw new CstlServiceException("The requested point has an invalid X coordinate.", INVALID_POINT);
        }
        if (y < 0 || y > canvasDimension.height) {
            throw new CstlServiceException("The requested point has an invalid Y coordinate.", INVALID_POINT);
        }
        final Rectangle selectionArea = new Rectangle( getFI.getX()-pixelTolerance,
                                               getFI.getY()-pixelTolerance,
                                               pixelTolerance*2,
                                               pixelTolerance*2);

        // 5. VISITOR
        String infoFormat = getFI.getInfoFormat();
        if (infoFormat == null) {
            //Should not happen since the info format parameter is mandatory for the GetFeatureInfo request.
            infoFormat = MimeType.TEXT_PLAIN;
        }

        //search custom FeatureInfoFormat
        Layer config = null;
        if (layerRefs.size() == 1) {
            config = layerConfig.get(0);
        }

        FeatureInfoFormat featureInfo = null;
        try {
            featureInfo = FeatureInfoUtilities.getFeatureInfoFormat(getConfiguration(), config, infoFormat);
        } catch (ClassNotFoundException | ConfigurationException ex) {
            throw new CstlServiceException(ex, NO_APPLICABLE_CODE);
        }

        if (featureInfo == null) {
            throw new CstlServiceException("INFO_FORMAT="+infoFormat+" not supported for layers : "+layerNames, NO_APPLICABLE_CODE);
        }

        try {
            //give the layerRef list used by some FIF
            featureInfo.setLayersDetails(layerRefs);
            final Object result = featureInfo.getFeatureInfo(sdef, vdef, cdef, selectionArea, getFI);
            return new AbstractMap.SimpleEntry<>(infoFormat, result);
        } catch (PortrayalException ex) {
            throw new CstlServiceException(ex, NO_APPLICABLE_CODE);
        }
    }

    /**
     * Return the legend graphic for the current layer.
     * <p>If no width or height have been specified, a default output
     * size is adopted, the size will depend on the symbolizer used.</p>
     *
     * @param getLegend The {@linkplain GetLegendGraphic get legend graphic} request.
     * @return a file containing the legend graphic image.
     *
     * @throws CstlServiceException if the layer does not support GetLegendGraphic requests.
     */
    @Override
    public PortrayalResponse getLegendGraphic(final GetLegendGraphic getLegend) throws CstlServiceException {
        isWorking();
        final String userLogin   = getUserLogin();
        final Data layer = getLayerReference(userLogin, getLegend.getLayer());
        final Layer layerConf = getConfigurationLayer(getLegend.getLayer(), userLogin);
        final String layerName = layer.getName().toString();
        if (!layer.isQueryable(ServiceDef.Query.WMS_ALL)) {
            throw new CstlServiceException("You are not allowed to request the layer \""+
                    layerName +"\".", LAYER_NOT_QUERYABLE, KEY_LAYER.toLowerCase());
        }
        final Integer width  = getLegend.getWidth();
        final Integer height = getLegend.getHeight();

        final Dimension dims;
        if (width != null && height != null) {
            dims = new Dimension(width, height);
        } else {
            //layers will calculate the best size
            dims = null;
        }
        final BufferedImage image;
        final String rule = getLegend.getRule();
        final Double scale = getLegend.getScale();
        final String sld = getLegend.getSld();
        try {
            MutableStyle ms = null;
            // If a sld file is given, extracts the style from it.
            if (sld != null && !sld.isEmpty()) {
                final StyleXmlIO utils = new StyleXmlIO();
                final MutableStyledLayerDescriptor mutableSLD;

                try {
                    mutableSLD = utils.readSLD(new URL(sld), getLegend.getSldVersion());
                } catch (JAXBException ex) {
                    final String message;
                    if (ex.getLinkedException() instanceof FileNotFoundException) {
                        message = "The given url \""+ sld +"\" points to an non-existing file.";
                    } else {
                        message = ex.getLocalizedMessage();
                    }
                    throw new PortrayalException(message, ex);
                } catch (FactoryException ex) {
                    throw new PortrayalException(ex);
                } catch (MalformedURLException ex) {
                    throw new PortrayalException("The given SLD url \""+ sld +"\" is not a valid url", ex);
                }

                final List<MutableLayer> emptyNameMutableLayers = new ArrayList<>();
                for (final MutableLayer mutableLayer : mutableSLD.layers()) {
                    final String mutableLayerName = mutableLayer.getName();
                    if (mutableLayerName == null || mutableLayerName.isEmpty()) {
                        emptyNameMutableLayers.add(mutableLayer);
                        continue;
                    }
                    if (layerName.equals(mutableLayerName)) {
                        ms = (MutableStyle) mutableLayer.styles().get(0);
                        break;
                    }
                }
                if (ms == null) {
                    LOGGER.log(Level.INFO, "No layer {0} found for the given SLD. Continue with the first style found.", layerName);
                    ms = (MutableStyle) emptyNameMutableLayers.get(0).styles().get(0);
                }
            } else {
                // No sld given, we use the style.

                final List<DataReference> defaultStyleRefs = layerConf.getStyles();
                if (defaultStyleRefs != null && !defaultStyleRefs.isEmpty()) {
                    final DataReference styleRef = defaultStyleRefs.get(0);
                    ms = (styleRef.getLayerId() == null) ? null : getStyle(styleRef);
                } else {
                    ms = null;
                }
            }
            image = layer.getLegendGraphic(dims, mapPortrayal.getDefaultLegendTemplate(), ms, rule, scale);
        } catch (PortrayalException ex) {
            throw new CstlServiceException(ex);
        }
        if (image == null) {
            throw new CstlServiceException("The requested layer \""+ layerName +"\" does not support "
                    + "GetLegendGraphic request", NO_APPLICABLE_CODE, KEY_LAYER.toLowerCase());
        }
        return new PortrayalResponse(image);
    }

    /**
     * Return a map for the specified parameters in the query.
     *
     * @param getMap The {@linkplain GetMap get map} request.
     * @return The map requested, or an error.
     *
     * @throws CstlServiceException
     */
    @Override
    @Timed
    public PortrayalResponse getMap(final GetMap getMap) throws CstlServiceException {
        isWorking();
        final String queryVersion = getMap.getVersion().toString();
        final String userLogin    = getUserLogin();
    	//
    	// Note this is almost the same logic as in getFeatureInfo
    	//
        // TODO support BLANK exception format for WMS1.1.1 and WMS1.3.0
        final String errorType = getMap.getExceptionFormat();
        final boolean errorInImage;
        final boolean errorBlank;
        if (queryVersion.equals(ServiceDef.WMS_1_3_0.version.toString())) {
            errorInImage = EXCEPTION_130_INIMAGE.equalsIgnoreCase(errorType);
            errorBlank = EXCEPTION_130_BLANK.equalsIgnoreCase(errorType);
        } else {
            errorInImage = EXCEPTION_111_INIMAGE.equalsIgnoreCase(errorType);
            errorBlank = EXCEPTION_111_BLANK.equalsIgnoreCase(errorType);
        }


        // 1. SCENE
        //       -- get the List of layer references
        final List<Name> layerNames = getMap.getLayers();
        final List<Data> layerRefs;
        final List<Layer> layerConfig;
        try{
            layerRefs = getLayerReferences(userLogin, layerNames);
            layerConfig = getConfigurationLayers(userLogin, layerNames);
        } catch (CstlServiceException ex) {
            return handleExceptions(getMap, errorInImage, errorBlank, ex, LAYER_NOT_DEFINED,  KEY_LAYERS.toLowerCase());
        }
        for (Data layer : layerRefs) {
            if (!layer.isQueryable(ServiceDef.Query.WMS_ALL)) {
                throw new CstlServiceException("You are not allowed to request the layer \""+
                        layer.getName() +"\".", LAYER_NOT_QUERYABLE, KEY_LAYERS.toLowerCase());
            }
        }
        //       -- build an equivalent style List
        //TODO: clean up the SLD vs. style logic
        final List<String> styleNames = getMap.getStyles();
        final StyledLayerDescriptor sld = getMap.getSld();

        List<MutableStyle> styles;
        try {
            styles = getStyles(layerConfig, sld, styleNames, userLogin);
        } catch (CstlServiceException ex) {
            return handleExceptions(getMap, errorInImage, errorBlank, ex, STYLE_NOT_DEFINED, null);
        }
        //       -- create the rendering parameter Map
        final Map<String, Object> params = new HashMap<>();
        params.put(KEY_EXTRA_PARAMETERS, getMap.getParameters());
        final SceneDef sdef = new SceneDef();
        sdef.extensions().add(mapPortrayal.getExtension());
        final Hints hints = mapPortrayal.getHints();
        if (hints != null) {
            /*
             * HACK we set anti-aliasing to false for gif
             */
            if ("image/gif".equals(getMap.getFormat())) {
                hints.put(RenderingHints.KEY_ANTIALIASING,RenderingHints.VALUE_ANTIALIAS_OFF);
            }
            sdef.getHints().putAll(hints);
        }

        try {
            final MapContext context = PortrayalUtil.createContext(layerRefs, styles, params);
            //apply layercontext filters
            applyLayerFiltersAndDims(context, userLogin);

            sdef.setContext(context);
        } catch (PortrayalException ex) {
            return handleExceptions(getMap, errorInImage, errorBlank, ex, NO_APPLICABLE_CODE, null);
        }


        // 2. VIEW
        final Envelope refEnv;
        try {
            if (getMap.getEnvelope2D().getLowerCorner().getOrdinate(0) > getMap.getEnvelope2D().getUpperCorner().getOrdinate(0) ||
                getMap.getEnvelope2D().getLowerCorner().getOrdinate(1) > getMap.getEnvelope2D().getUpperCorner().getOrdinate(1)) {
                throw new CstlServiceException("BBOX parameter minimum is greater than the maximum", INVALID_PARAMETER_VALUE, KEY_BBOX.toLowerCase());
            }
            final List<Date> times = getMap.getTime();
            final Date[] dates = new Date[2];
            if (times != null && !times.isEmpty()) {
                dates[0] = times.get(0);
                dates[1] = times.get(times.size()-1);
            }
            refEnv = ReferencingUtilities.combine(getMap.getEnvelope2D(), dates, new Double[]{getMap.getElevation(), getMap.getElevation()});
        } catch (TransformException ex) {
            throw new CstlServiceException(ex);
        }


        final double azimuth = getMap.getAzimuth();
        final ViewDef vdef = new ViewDef(refEnv,azimuth);


        // 3. CANVAS
        final Dimension canvasDimension = getMap.getSize();
        final Color background;
        if (getMap.getTransparent() && !MimeType.IMAGE_JPEG.equalsIgnoreCase(getMap.getFormat())) {
            background = null;
        } else {
            final Color color = getMap.getBackground();
            background = (color == null) ? Color.WHITE : color;
        }
        final CanvasDef cdef = new CanvasDef(canvasDimension,background);

        // 4. IMAGE
        final String mime = getMap.getFormat();
        final OutputDef odef = mapPortrayal.getOutputDef(mime);

        try {
            //force longitude first
            vdef.setLongitudeFirst();
        } catch (TransformException | FactoryException ex) {
            throw new CstlServiceException(ex, NO_APPLICABLE_CODE);
        }

        final PortrayalResponse response = new PortrayalResponse(cdef, sdef, vdef, odef);
        if(!mapPortrayal.isCoverageWriter()){
            try {
                response.prepareNow();
            } catch (PortrayalException ex) {
                return handleExceptions(getMap, errorInImage, errorBlank, ex, NO_APPLICABLE_CODE, null);
            }
        }

        return response;
    }

    private PortrayalResponse handleExceptions(GetMap getMap, boolean errorInImage, boolean errorBlank,
                                               Exception ex, OWSExceptionCode expCode, String locator) throws CstlServiceException {
        if (errorInImage) {
            LOGGER.log(Level.WARNING, ex.getMessage(), ex);
            return new PortrayalResponse(Cstl.getPortrayalService().writeInImage(ex, getMap.getSize()));
        } else if (errorBlank) {
            Color exColor = getMap.getBackground() != null ? getMap.getBackground() : Color.WHITE;
            if (getMap.getTransparent()) {
                exColor = new Color(0x00FFFFFF & exColor.getRGB(), true); //mark alpha bit as 0 to make color transparent
            }
            LOGGER.log(Level.WARNING, ex.getMessage(), ex);
            return new PortrayalResponse(Cstl.getPortrayalService().writeBlankImage(exColor, getMap.getSize()));
        } else {
            if (locator != null) {
                throw new CstlServiceException(ex, expCode, locator);
            } else {
                throw new CstlServiceException(ex, expCode);
            }
        }
    }

    private MutableStyle extractStyle(final Name layerName, final Layer configLayer, final StyledLayerDescriptor sld) throws CstlServiceException{
        if(sld == null){
            throw new IllegalArgumentException("SLD should not be null");
        }

        final List<MutableNamedLayer> emptyNameSLDLayers = new ArrayList<>();
        for(final org.opengis.sld.Layer sldLayer : sld.layers()){
            // We can't do anything if it is not a MutableNamedLayer.
            if (!(sldLayer instanceof MutableNamedLayer)) {
                continue;
            }
            final MutableNamedLayer mnl = (MutableNamedLayer) sldLayer;
            final String sldLayerName = mnl.getName();
            // We store this sld layer, for the case all styles defined in the sld would
            // be associated to no layer.
            if (sldLayerName == null || sldLayerName.isEmpty()) {
                emptyNameSLDLayers.add(mnl);
                continue;
            }
            // If it matches, then we return it.
            if (layerName.getLocalPart().equals(sldLayerName)) {
                for (final MutableLayerStyle mls : mnl.styles()) {
                    if (mls instanceof MutableNamedStyle) {
                        final MutableNamedStyle mns = (MutableNamedStyle) mls;
                        final String namedStyle = mns.getName();
                        final DataReference styleRef = configLayer.getStyle(namedStyle);
                        return getStyle(styleRef);
                    } else if (mls instanceof MutableStyle) {
                        return (MutableStyle) mls;
                    }

                }
            }
        }

        //no valid style found, returns the first one that do not specify a layer on which to apply.
        LOGGER.log(Level.INFO, "No layer {0} found for the styles defined in the given SLD file.", layerName);
        if (!emptyNameSLDLayers.isEmpty()) {
            LOGGER.info("Continue with the first style read in the SLD, that do not specify any layer on which to apply.");
            return (MutableStyle) ((MutableNamedLayer)sld.layers().get(0)).styles().get(0);
        }
        return null;
    }

    private List<MutableStyle> getStyles(final List<Layer> layerConfig, final StyledLayerDescriptor sld,
                                         final List<String> styleNames, final String userLogin) throws CstlServiceException {
        final List<MutableStyle> styles = new ArrayList<>();
        for (int i=0; i<layerConfig.size(); i++) {
            final Layer config = layerConfig.get(i);
            if (config != null) {
                final Name layerName = new DefaultName(config.getName());

                final MutableStyle style;
                if (sld != null) {
                    //try to use the provided SLD
                    style = extractStyle(layerName, config, sld);
                } else if (styleNames != null && styleNames.size() > i && styleNames.get(i) != null && !styleNames.get(i).isEmpty()) {
                    //try to grab the style if provided
                    //a style has been given for this layer, try to use it
                    final String namedStyle = styleNames.get(i);
                    style = getLayerStyle(namedStyle);
                    if (style == null) {
                        throw new CstlServiceException("Style provided not found.", STYLE_NOT_DEFINED);
                    }
                } else {
                    //no defined styles, use the favorite one, let the layer get it himself.

                    final List<DataReference> defaultStyleRefs = config.getStyles();
                    if (defaultStyleRefs != null && !defaultStyleRefs.isEmpty()) {
                        final DataReference styleRef = defaultStyleRefs.get(0);
                        style = (styleRef.getLayerId() == null) ? null : getStyle(styleRef);
                    } else {
                        style = null;
                    }
                }
                styles.add(style);
            }
        }
        return styles;
    }

    private void applyLayerFiltersAndDims(final MapItem item, final String userLogin){

        if(item instanceof FeatureMapLayer){
            final FeatureMapLayer fml = (FeatureMapLayer)item;
            final Layer layerContext = getConfigurationLayer(fml.getCollection().getFeatureType().getName(), userLogin);
            if (layerContext.getFilter() != null) {
                final StyleXmlIO xmlUtil = new StyleXmlIO();
                Filter filterGt = Filter.INCLUDE;
                try {
                    filterGt = xmlUtil.getTransformer110().visitFilter(layerContext.getFilter());
                } catch (FactoryException e) {
                    LOGGER.log(Level.INFO, e.getLocalizedMessage(), e);
                }
                fml.setQuery(QueryBuilder.filtered(fml.getCollection().getFeatureType().getName(), filterGt));
            }

            for(DimensionDefinition ddef : layerContext.getDimensions()){

                try {
                    final String crsname = ddef.getCrs();
                    final Expression lower = CQL.parseExpression(ddef.getLower());
                    final Expression upper = CQL.parseExpression(ddef.getUpper());
                    final CoordinateReferenceSystem crs;

                    if("elevation".equalsIgnoreCase(crsname)){
                        crs = CommonCRS.Vertical.ELLIPSOIDAL.crs();
                    }else if("temporal".equalsIgnoreCase(crsname)){
                        crs = CommonCRS.Temporal.JAVA.crs();
                    }else{
                        final EngineeringDatum customDatum = new DefaultEngineeringDatum(Collections.singletonMap("name", crsname));
                        final CoordinateSystemAxis csAxis = new DefaultCoordinateSystemAxis(crsname, "u", AxisDirection.valueOf(crsname), Unit.ONE);
                        final AbstractCS customCs = new AbstractCS(Collections.singletonMap("name", crsname), csAxis);
                        crs = new DefaultEngineeringCRS(Collections.singletonMap("name", crsname), customDatum, customCs);
                    }

                    final FeatureMapLayer.DimensionDef fdef = new FeatureMapLayer.DimensionDef(crs, lower, upper);
                    fml.getExtraDimensions().add(fdef);

                } catch (CQLException ex) {
                    Logger.getLogger(DefaultWMSWorker.class.getName()).log(Level.WARNING, null, ex);
                }
            }

        }

        for(MapItem layer : item.items()){
            applyLayerFiltersAndDims(layer, userLogin);
        }

    }

    /**
     * Overriden from AbstractWorker because the behaviour is different when the request updateSequence
     * is equal to the current.
     *
     * @param updateSequence
     * @return
     * @throws CstlServiceException
     */
    @Override
    protected boolean returnUpdateSequenceDocument(final String updateSequence) throws CstlServiceException {
        if (updateSequence == null) {
            return false;
        }
        try {
            final long sequenceNumber = Long.parseLong(updateSequence);
            final long currentUpdateSequence = Long.parseLong(getCurrentUpdateSequence());
            if (sequenceNumber == currentUpdateSequence) {
                throw new CstlServiceException("The update sequence parameter is equal to the current", CURRENT_UPDATE_SEQUENCE, "updateSequence");
            } else if (sequenceNumber > currentUpdateSequence) {
                throw new CstlServiceException("The update sequence parameter is invalid (higher value than the current)", INVALID_UPDATE_SEQUENCE, "updateSequence");
            }
            return false;
        } catch(NumberFormatException ex) {
            throw new CstlServiceException("The update sequence must be an integer", ex, INVALID_PARAMETER_VALUE, "updateSequence");
        }

    }
}<|MERGE_RESOLUTION|>--- conflicted
+++ resolved
@@ -19,7 +19,6 @@
 package org.constellation.map.ws;
 
 //J2SE dependencies
-<<<<<<< HEAD
 import static org.constellation.api.CommonConstants.DEFAULT_CRS;
 import static org.constellation.map.ws.WMSConstant.EXCEPTION_111_BLANK;
 import static org.constellation.map.ws.WMSConstant.EXCEPTION_111_INIMAGE;
@@ -64,9 +63,7 @@
 import javax.measure.unit.Unit;
 import javax.measure.unit.UnitFormat;
 import javax.xml.bind.JAXBException;
-=======
 import com.codahale.metrics.annotation.Timed;
->>>>>>> 45232ad8
 
 import org.apache.sis.internal.util.UnmodifiableArrayList;
 import org.apache.sis.measure.MeasurementRange;
@@ -114,10 +111,7 @@
 import org.geotoolkit.map.MapLayer;
 import org.geotoolkit.ows.xml.OWSExceptionCode;
 import org.geotoolkit.referencing.ReferencingUtilities;
-<<<<<<< HEAD
-=======
 import org.apache.sis.referencing.CommonCRS;
->>>>>>> 45232ad8
 import org.geotoolkit.referencing.cs.DefaultCoordinateSystemAxis;
 import org.geotoolkit.referencing.cs.DiscreteCoordinateSystemAxis;
 import org.geotoolkit.se.xml.v110.OnlineResourceType;
@@ -130,7 +124,6 @@
 import org.geotoolkit.style.MutableStyle;
 import org.geotoolkit.util.PeriodUtilities;
 import org.geotoolkit.util.StringUtilities;
-<<<<<<< HEAD
 import org.geotoolkit.wms.xml.AbstractBoundingBox;
 import org.geotoolkit.wms.xml.AbstractDimension;
 import org.geotoolkit.wms.xml.AbstractGeographicBoundingBox;
@@ -149,11 +142,9 @@
 import org.geotoolkit.wms.xml.v130.Capability;
 import org.geotoolkit.feature.type.Name;
 //Geoapi dependencies
-=======
 import org.geotoolkit.wms.xml.*;
 import org.geotoolkit.wms.xml.v111.LatLonBoundingBox;
 import org.geotoolkit.wms.xml.v130.Capability;
->>>>>>> 45232ad8
 import org.opengis.filter.Filter;
 import org.opengis.filter.expression.Expression;
 import org.opengis.geometry.Envelope;
@@ -238,17 +229,6 @@
     private final List<String> GFI_MIME_TYPES = new ArrayList<>();
 
     private WMSPortrayal mapPortrayal;
-<<<<<<< HEAD
-
-    public static class Factory {
-        public static DefaultWMSWorker create(String id) {
-            return new DefaultWMSWorker(id);
-        }
-    }
-
-=======
-    
->>>>>>> 45232ad8
     public DefaultWMSWorker(final String id) {
         super(id, ServiceDef.Specification.WMS);
 
@@ -872,10 +852,6 @@
             for (DataReference styleRef : configLayer.getStyles()) {
                 MutableStyle ms = null;
                 try {
-<<<<<<< HEAD
-                    style = DataReferenceConverter.convertDataReferenceToStyle(styl);
-                } catch (UnconvertibleObjectException e) {
-=======
                     final MutableStyle style = styleBusiness.getStyle(styleRef.getProviderId(), styleRef.getLayerId().getLocalPart());
                     if (style != null) {
                         ms = style;
@@ -883,7 +859,6 @@
                         throw new ConstellationException(new IllegalArgumentException("The given style reference was invalid"));
                     }
                 } catch (ConstellationException | TargetNotFoundException e) {
->>>>>>> 45232ad8
                     // The given style reference was invalid, we can't get a style from that
                     LOGGER.log(Level.INFO, e.getLocalizedMessage(), e);
                 }
