--- conflicted
+++ resolved
@@ -50,7 +50,6 @@
 import java.util.SortedSet;
 import java.util.TimeZone;
 import java.util.logging.Level;
-import java.util.logging.Logger;
 import javax.measure.unit.Unit;
 import javax.measure.unit.UnitFormat;
 import javax.xml.bind.JAXBException;
@@ -63,7 +62,6 @@
 import org.constellation.map.visitor.GMLGraphicVisitor;
 import org.constellation.map.visitor.HTMLGraphicVisitor;
 import org.constellation.map.visitor.TextGraphicVisitor;
-import org.constellation.portrayal.internal.PortrayalResponse;
 import org.constellation.portrayal.PortrayalUtil;
 import org.constellation.provider.CoverageLayerDetails;
 import org.constellation.provider.LayerDetails;
@@ -83,7 +81,6 @@
 import org.geotoolkit.display2d.GO2Utilities;
 import org.geotoolkit.display2d.ext.legend.LegendTemplate;
 import org.geotoolkit.display2d.service.CanvasDef;
-import org.geotoolkit.display2d.service.OutputDef;
 import org.geotoolkit.display2d.service.SceneDef;
 import org.geotoolkit.display2d.service.ViewDef;
 import org.geotoolkit.display2d.service.VisitDef;
@@ -826,14 +823,9 @@
      * @throws CstlServiceException if the layer does not support GetLegendGraphic requests.
      */
     @Override
-<<<<<<< HEAD
     public BufferedImage getLegendGraphic(final GetLegendGraphic getLegend) throws CstlServiceException {
         isWorking();
         final LayerDetails layer = getLayerReference(getLegend.getLayer());
-=======
-    public PortrayalResponse getLegendGraphic(final GetLegendGraphic getLegend) throws CstlServiceException {
-        final LayerDetails layer = getLayerReference(getLegend.getLayer(), getLegend.getVersion().toString());
->>>>>>> fa9282c1
         final String layerName = layer.getName().toString();
         if (!layer.isQueryable(ServiceDef.Query.WMS_ALL)) {
             throw new CstlServiceException("You are not allowed to request the layer \""+
@@ -909,7 +901,7 @@
             throw new CstlServiceException("The requested layer \""+ layerName +"\" does not support "
                     + "GetLegendGraphic request", NO_APPLICABLE_CODE, KEY_LAYER.toLowerCase());
         }
-        return new PortrayalResponse(image);
+        return image;
     }
 
     /**
@@ -921,13 +913,8 @@
      * @throws CstlServiceException
      */
     @Override
-<<<<<<< HEAD
     public BufferedImage getMap(final GetMap getMap) throws CstlServiceException {
         isWorking();
-=======
-    public PortrayalResponse getMap(final GetMap getMap) throws CstlServiceException {
-
->>>>>>> fa9282c1
     	//
     	// Note this is almost the same logic as in getFeatureInfo
     	//
@@ -1031,6 +1018,31 @@
         return response;
     }
 
+
+
+    //TODO: handle the null value in the exception.
+    //TODO: harmonize with the method getLayerReference().
+    private static List<LayerDetails> getAllLayerReferences(final String version) throws CstlServiceException {
+
+        List<LayerDetails> layerRefs;
+        try { // WE catch the exception from either service version
+            if (version.equals(ServiceDef.WMS_1_1_1_SLD.version.toString())) {
+                layerRefs = Cstl.getRegister().getAllLayerReferences(ServiceDef.WMS_1_1_1_SLD);
+            } else if (version.equals(ServiceDef.WMS_1_3_0_SLD.version.toString())) {
+                layerRefs = Cstl.getRegister().getAllLayerReferences(ServiceDef.WMS_1_3_0_SLD);
+            } else {
+                throw new CstlServiceException("WMS acting according to no known version.",
+                        VERSION_NEGOTIATION_FAILED, KEY_VERSION.toLowerCase());
+            }
+        } catch (RegisterException regex) {
+            throw new CstlServiceException(regex, LAYER_NOT_DEFINED);
+        }
+        return layerRefs;
+    }
+
+        return response;
+    }
+
     private static MutableStyle extractStyle(final Name layerName, final StyledLayerDescriptor sld){
         if(sld == null){
             throw new NullPointerException("SLD should not be null");
