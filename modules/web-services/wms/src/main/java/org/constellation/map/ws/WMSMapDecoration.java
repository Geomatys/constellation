/*
 *    Constellation - An open source and standard compliant SDI
 *    http://www.constellation-sdi.org
 *
 *    (C) 2009, Geomatys
 *
 *    This library is free software; you can redistribute it and/or
 *    modify it under the terms of the GNU Lesser General Public
 *    License as published by the Free Software Foundation; either
 *    version 3 of the License, or (at your option) any later version.
 *
 *    This library is distributed in the hope that it will be useful,
 *    but WITHOUT ANY WARRANTY; without even the implied warranty of
 *    MERCHANTABILITY or FITNESS FOR A PARTICULAR PURPOSE.  See the GNU
 *    Lesser General Public License for more details.
 */

package org.constellation.map.ws;

import java.awt.BasicStroke;
import java.awt.Color;
import java.awt.Dimension;
import java.awt.Font;
import java.awt.Insets;
import java.awt.Paint;
import java.awt.RenderingHints;
import java.awt.Stroke;
import java.awt.image.BufferedImage;
import java.io.File;
import java.io.IOException;
import java.net.URL;
import java.text.NumberFormat;
import java.util.ArrayList;
import java.util.HashMap;
import java.util.List;
import java.util.Map;
import java.util.logging.Level;
import java.util.logging.Logger;
import javax.imageio.ImageIO;
import javax.imageio.spi.ImageReaderSpi;
import javax.imageio.spi.ImageWriterSpi;
import javax.measure.unit.Unit;
import javax.swing.SwingConstants;
import javax.xml.parsers.DocumentBuilder;
import javax.xml.parsers.DocumentBuilderFactory;
import javax.xml.parsers.ParserConfigurationException;

import org.geotoolkit.display.exception.PortrayalException;
import org.geotoolkit.display2d.GO2Hints;
import org.geotoolkit.display2d.canvas.J2DCanvas;
import org.geotoolkit.display2d.ext.BackgroundTemplate;
import org.geotoolkit.display2d.ext.DefaultBackgroundTemplate;
import org.geotoolkit.display2d.ext.PositionedGraphic2D;
import org.geotoolkit.display2d.ext.grid.DefaultGridTemplate;
import org.geotoolkit.display2d.ext.grid.GraphicGridJ2D;
import org.geotoolkit.display2d.ext.grid.GridTemplate;
import org.geotoolkit.display2d.ext.image.DefaultImageTemplate;
import org.geotoolkit.display2d.ext.image.GraphicImageJ2D;
import org.geotoolkit.display2d.ext.image.ImageTemplate;
import org.geotoolkit.display2d.ext.legend.DefaultLegendTemplate;
import org.geotoolkit.display2d.ext.legend.GraphicLegendJ2D;
import org.geotoolkit.display2d.ext.legend.LegendTemplate;
import org.geotoolkit.display2d.ext.northarrow.DefaultNorthArrowTemplate;
import org.geotoolkit.display2d.ext.northarrow.GraphicNorthArrowJ2D;
import org.geotoolkit.display2d.ext.northarrow.NorthArrowTemplate;
import org.geotoolkit.display2d.ext.scalebar.DefaultScaleBarTemplate;
import org.geotoolkit.display2d.ext.scalebar.GraphicScaleBarJ2D;
import org.geotoolkit.display2d.ext.scalebar.ScaleBarTemplate;
import org.geotoolkit.display2d.ext.text.DefaultTextTemplate;
import org.geotoolkit.display2d.ext.text.GraphicTextJ2D;
import org.geotoolkit.display2d.ext.text.TextTemplate;
import org.geotoolkit.display2d.service.PortrayalExtension;
import org.geotoolkit.factory.Hints;
import org.geotoolkit.image.io.XImageIO;
import org.geotoolkit.image.jai.Registry;
import org.geotoolkit.lang.ThreadSafe;
import org.geotoolkit.referencing.CRS;
import org.geotoolkit.util.Converters;
import org.geotoolkit.util.logging.Logging;

import org.opengis.util.FactoryException;
import org.opengis.referencing.crs.CoordinateReferenceSystem;

import org.w3c.dom.Document;
import org.w3c.dom.Element;
import org.w3c.dom.NodeList;
import org.xml.sax.SAXException;

/**
 * Utility class to parse a wms decoration extension configuration file as a
 * portrayal extension.
 * @author Johann Sorel (Geomatys)
 */
@ThreadSafe(concurrent=false)
public final class WMSMapDecoration {

    public static final PortrayalExtension EMPTY_EXTENSION = new DecorationExtension();

    private static final Logger LOGGER = Logging.getLogger(WMSMapDecoration.class);

    private static final String TAG_GETLEGEND   = "GetLegendTemplate";
    private static final String TAG_DECORATION  = "Decoration";
    private static final String TAG_BACKGROUND  = "Background";
    private static final String TAG_PARAMETER   = "Parameter";
    private static final String TAG_MAIN        = "Main";
    private static final String TAG_SECOND      = "Second";
    
    private static final String ATT_NAME = "name";

    private static final String PARAM_POSITION = "position";
    private static final String PARAM_OFFSET_X = "offset-x";
    private static final String PARAM_OFFSET_Y = "offset-y";
    private static final String PARAM_STROKE_COLOR = "stroke-color";
    private static final String PARAM_STROKE_OPACITY = "stroke-opacity";
    private static final String PARAM_STROKE_WIDTH = "stroke-width";
    private static final String PARAM_STROKE_DASHES = "stroke-dashes";
    private static final String PARAM_FILL_COLOR = "fill-color";
    private static final String PARAM_FILL_OPACITY = "fill-opacity";
    private static final String PARAM_INSETS = "insets";
    private static final String PARAM_ROUND = "round";
    private static final String PARAM_HEIGHT = "height";
    private static final String PARAM_WIDTH = "width";
    private static final String PARAM_SOURCE = "source";
    private static final String PARAM_TEXT = "text";
    private static final String PARAM_FONT = "font";
    private static final String PARAM_GAP = "gap";
    private static final String PARAM_MAIN_FONT = "main-font";
    private static final String PARAM_SECOND_FONT = "second-font";
    private static final String PARAM_GLYPH_HEIGHT = "glyph-height";
    private static final String PARAM_GLYPH_WIDTH = "glyph-width";
    private static final String PARAM_LAYER_NAME = "layer-name";
    private static final String PARAM_UNIT = "unit";
    private static final String PARAM_CRS = "crs";

    private static final String TYPE_IMAGE          = "image";
    private static final String TYPE_TEXT           = "text";
    private static final String TYPE_LEGEND         = "legend";
    private static final String TYPE_COMPAS         = "compas";
    private static final String TYPE_SCALE_NUMERIC  = "scalebar-numeric";
    private static final String TYPE_SCALE_GRAPHIC  = "scalebar-graphic";
    private static final String TYPE_GRID           = "grid";

    private static final String POSTION_NORTH       = "north";
    private static final String POSTION_NORTH_EAST  = "north-east";
    private static final String POSTION_NORTH_WEST  = "north-west";
    private static final String POSTION_SOUTH       = "south";
    private static final String POSTION_SOUTH_EAST  = "south-east";
    private static final String POSTION_SOUTH_WEST  = "south-west";
    private static final String POSTION_EAST        = "east";
    private static final String POSTION_WEST        = "west";
    private static final String POSTION_CENTER      = "center";

    //rendering Hints
    private static final String HINT_ANTIALIASING           = "antialiasing"; //boolean value
    private static final String HINT_INTERPOLATION          = "interpolation";
    private static final String BILINEAR                    = "bilinear";
    private static final String BICUBIC                     = "bicubic";
    private static final String HINT_RENDERING              = "rendering";
    private static final String QUALITY                     = "quality";
    private static final String SPEED                       = "speed";
    private static final String HINT_GENERALIZE             = "generalize"; //boolean value
    private static final String HINT_GENERALIZE_FACTOR      = "generalize-factor";
    private static final String HINT_MULTITHREAD            = "multithread"; //boolean value
    private static final String HINT_RENDERING_ORDER        = "rendering-order";
    private static final String FEATURE_ORDER               = "feature";
    private static final String SYMBOLIZER_ORDER            = "symbolizer";
    private static final String HINT_COVERAGE_WRITER        = "coverage-writer"; //boolean value
    private static final String HINT_PARALLAL_BUFFER        = "parallal-buffer"; //boolean value
    private static final String HINT_NATIVE_READER          = "jai-native-reader";
    private static final String HINT_NATIVE_WRITER          = "jai-native-writer";

    //compression hint, value should look like : image/png:0.1,image/jpeg:0.4
    private static final String HINT_COMPRESSION            = "compression";

    /**
     * Decoration extension and hints for map queries.
     */
    private PortrayalExtension extension = null;
    private final Hints hints = new Hints();
    private final Map<String,Float> compressions = new HashMap<String, Float>();

    private LegendTemplate legendTemplate = null;

    private final File instanceDirectory;

    public WMSMapDecoration(File instanceDirectory) {
        this.instanceDirectory = instanceDirectory;
    }

    /**
     * First call to this method will parse the configuration file if there is one.
     * 
     * @return PortrayalExtension
     */
<<<<<<< HEAD
    public PortrayalExtension getExtension() {

        if(extension != null) return extension;

        final File f = new File(instanceDirectory, "WMSPortrayal.xml");
        if(f.exists()){
            try {
                extension = read(f);
            } catch (ParserConfigurationException ex) {
                LOGGER.log(Level.WARNING, null, ex);
            } catch (SAXException ex) {
                LOGGER.log(Level.WARNING, null, ex);
            } catch (IOException ex) {
                LOGGER.log(Level.WARNING, null, ex);
            }
        }

        //no configuration available, make an empty
        if (extension == null) {
            LOGGER.log(Level.FINE, "No WMS portrayal extension found, will create an empty extension");
            extension = new DecorationExtension();
        }

        return extension;
=======
    public static synchronized PortrayalExtension getExtension() {
 
        if(extension == null){
            //load the portrayal extension
            final String path = ConfigDirectory.getConfigDirectory().getPath() + File.separator + "WMSPortrayal.xml";
 
            final File f = new File(path);
            if(f.exists()){
                try {
                    extension = read(f);
                } catch (ParserConfigurationException ex) {
                    LOGGER.log(Level.WARNING, null, ex);
                } catch (SAXException ex) {
                    LOGGER.log(Level.WARNING, null, ex);
                } catch (IOException ex) {
                    LOGGER.log(Level.WARNING, null, ex);
                }
            }
 
            //no configuration available, make an empty
            if(extension == null){
                LOGGER.log(Level.FINE, "No WMS portrayal extension found, will create an empty extension");
                extension = EMPTY_EXTENSION;
             }
         }
 
        return (extension == EMPTY_EXTENSION)? null : extension;
>>>>>>> fa9282c1
    }

    /**
     * @return a copy of the hints defined in the wms portrayal configuration file.
     */
    public Hints getHints() {
        getExtension();
        //return a copy to avoid modifications
        return new Hints(hints);
    }

    /**
     * @return Float or null if no compression has been set for the given mime type.
     */
    public Float getCompression(String mime){
        getExtension();
        if(compressions != null){
            return compressions.get(mime.toLowerCase());
        }else{
            return null;
        }
    }

    private PortrayalExtension read(File configFile) throws ParserConfigurationException, SAXException, IOException{

        if(!configFile.exists()){
            return null;
        }

        hints.clear();
        compressions.clear();
        legendTemplate = null;

        final DocumentBuilderFactory fabrique = DocumentBuilderFactory.newInstance();
        final DocumentBuilder constructeur = fabrique.newDocumentBuilder();
        final Document document = constructeur.parse(configFile);

        final Map<String,String> params = parseParameters(document.getDocumentElement());
        for (String key : params.keySet()) {
            if (HINT_ANTIALIASING.equalsIgnoreCase(key)) {
                final String value = params.get(key);
                if (Boolean.parseBoolean(value)) {
                    hints.put(RenderingHints.KEY_ANTIALIASING, RenderingHints.VALUE_ANTIALIAS_ON);
                } else {
                    hints.put(RenderingHints.KEY_ANTIALIASING, RenderingHints.VALUE_ANTIALIAS_OFF);
                }
            }else if(HINT_INTERPOLATION.equalsIgnoreCase(key)) {
                final String value = params.get(key);
                if (BILINEAR.equalsIgnoreCase(value)) {
                    hints.put(RenderingHints.KEY_INTERPOLATION, RenderingHints.VALUE_INTERPOLATION_BILINEAR);
                } else if (BICUBIC.equalsIgnoreCase(value)) {
                    hints.put(RenderingHints.KEY_INTERPOLATION, RenderingHints.VALUE_INTERPOLATION_BICUBIC);
                } else {
                    hints.put(RenderingHints.KEY_INTERPOLATION, RenderingHints.VALUE_INTERPOLATION_NEAREST_NEIGHBOR);
                }
            }else if(HINT_RENDERING.equalsIgnoreCase(key)) {
                final String value = params.get(key);
                if (QUALITY.equalsIgnoreCase(value)) {
                    hints.put(RenderingHints.KEY_RENDERING, RenderingHints.VALUE_RENDER_QUALITY);
                } else if (SPEED.equalsIgnoreCase(value)) {
                    hints.put(RenderingHints.KEY_RENDERING, RenderingHints.VALUE_RENDER_SPEED);
                } else {
                    hints.put(RenderingHints.KEY_RENDERING, RenderingHints.VALUE_RENDER_DEFAULT);
                }
            }else if(HINT_GENERALIZE.equalsIgnoreCase(key)) {
                final String value = params.get(key);
                hints.put(GO2Hints.KEY_GENERALIZE, Boolean.parseBoolean(value));
            }else if(HINT_GENERALIZE_FACTOR.equalsIgnoreCase(key)) {
                final String value = params.get(key);
                try{
                    hints.put(GO2Hints.KEY_GENERALIZE_FACTOR, Double.valueOf(value));
                }catch(NumberFormatException ne){
                    hints.put(GO2Hints.KEY_GENERALIZE_FACTOR, GO2Hints.GENERALIZE_FACTOR_DEFAULT);
                    LOGGER.log(Level.WARNING, "Illegal generalization factor : {0}", value);
                }
            }else if(HINT_MULTITHREAD.equalsIgnoreCase(key)) {
                final String value = params.get(key);
                hints.put(GO2Hints.KEY_MULTI_THREAD, Boolean.parseBoolean(value));
            }else if(HINT_RENDERING_ORDER.equalsIgnoreCase(key)) {
                final String value = params.get(key);
                if (SYMBOLIZER_ORDER.equalsIgnoreCase(value)) {
                    hints.put(GO2Hints.KEY_SYMBOL_RENDERING_ORDER, GO2Hints.SYMBOL_RENDERING_PRIME);
                } else {
                    //any other case including feature order
                    hints.put(GO2Hints.KEY_SYMBOL_RENDERING_ORDER, GO2Hints.SYMBOL_RENDERING_SECOND);
                }
            }else if(HINT_COMPRESSION.equalsIgnoreCase(key)) {
                final String value = params.get(key);
                final String[] parts = value.split(",");
                for(String part : parts){
                    final String[] types = part.split(":");
                    if(types.length != 2){
                        continue;
                    }

                    final String mime = types[0].toLowerCase();
                    try{
                        final Float comp = Float.valueOf(types[1]);
                        if(comp <0 || comp >1){
                            LOGGER.log(Level.WARNING, "Invalid compression : " + comp + " for type : " + mime);
                        }else{
                            compressions.put(mime, comp);
                        }
                    }catch(NumberFormatException ex){
                        LOGGER.log(Level.WARNING, "Invalid compression : " + types[1] + " for type : " + mime);
                    }

                }
            }else if(HINT_COVERAGE_WRITER.equalsIgnoreCase(key)) {
                final String value = params.get(key);
                hints.put(GO2Hints.KEY_COVERAGE_WRITER, Boolean.parseBoolean(value));
            }else if(HINT_PARALLAL_BUFFER.equalsIgnoreCase(key)) {
                final String value = params.get(key);
                hints.put(GO2Hints.KEY_PARALLAL_BUFFER, Boolean.parseBoolean(value));
            }else if(HINT_NATIVE_READER.equalsIgnoreCase(key)) {
                final String value = params.get(key);
                final String[] parts = value.split(",");

                //reset values, only allow pure java readers
                for(String jn : ImageIO.getReaderFormatNames()){
                    Registry.setNativeCodecAllowed(jn, ImageReaderSpi.class, false);
                }

                //allow natives readers only on thoses requested
                for(String part : parts){
                    final String[] javaNames = XImageIO.getFormatNamesByMimeType(part, true, false);
                    for(String jn : javaNames){
                        Registry.setNativeCodecAllowed(jn, ImageReaderSpi.class, true);
                    }
                }
            }else if(HINT_NATIVE_WRITER.equalsIgnoreCase(key)) {
                final String value = params.get(key);
                final String[] parts = value.split(",");

                //reset values, only allow pure java writers
                for(String jn : ImageIO.getWriterFormatNames()){
                    Registry.setNativeCodecAllowed(jn, ImageWriterSpi.class, false);
                }

                //allow natives writers only on thoses requested
                for(String part : parts){
                    final String[] javaNames = XImageIO.getFormatNamesByMimeType(part, false, true);
                    for(String jn : javaNames){
                        Registry.setNativeCodecAllowed(jn, ImageWriterSpi.class, true);
                    }
                }
            }
        }

        final NodeList lnodes = document.getElementsByTagName(TAG_GETLEGEND);
        for(int i=0,n=lnodes.getLength(); i<n; i++){
            final Element lnode = (Element)lnodes.item(i);
            legendTemplate = parseLegendTemplate(lnode);
        }

        final NodeList nodes = document.getElementsByTagName(TAG_DECORATION);
        final DecorationExtension ext = new DecorationExtension();

        final int n = nodes.getLength();
        for(int i=0; i<n; i++){
            final Element decoNode = (Element)nodes.item(i);
            parseDecoration(ext, decoNode);
        }

        if(ext.decorations.isEmpty()){
            return EMPTY_EXTENSION;
        }else{
            return ext;
        }
    }

    /**
     * Returns the default legend template.
     */
    public LegendTemplate getDefaultLegendTemplate(){
        getExtension(); //will force parsing the file
        return legendTemplate;
    }

    /**
     * @return true if the coverage writer is enable, which implies writing
     * directly in the output stream.
     */
    public static boolean writeInStream(){
        final Hints hints = getHints();
        final Object val = hints.get(GO2Hints.KEY_COVERAGE_WRITER);
        return GO2Hints.COVERAGE_WRITER_ON.equals(val);
    }

    private static void parseDecoration(final DecorationExtension deco, final Element decoNode){
        final String type = decoNode.getAttribute(ATT_NAME);

        final Map<String,String> params = parseParameters(decoNode);
        final BackgroundTemplate background = parseBackground(decoNode);
        final Map<String,Object> parsed = new HashMap<String,Object>();

        //offsets are the same for everyone
        parsed.put(PARAM_OFFSET_X, parseInteger(params.get(PARAM_OFFSET_X), 0));
        parsed.put(PARAM_OFFSET_Y, parseInteger(params.get(PARAM_OFFSET_Y), 0));

        if(type.equalsIgnoreCase(TYPE_COMPAS)){
            final NorthArrowTemplate template = new DefaultNorthArrowTemplate(
                    background,
                    parseURL(params.get(PARAM_SOURCE),WMSMapDecoration.class.getResource("/org/geotoolkit/icon/boussole.svg")),
                    new Dimension(
                        parseInteger(params.get(PARAM_WIDTH),100),
                        parseInteger(params.get(PARAM_HEIGHT),100))
                    );
            parsed.put(ATT_NAME, TYPE_COMPAS);
            parsed.put(TYPE_COMPAS, template);
            parsed.put(PARAM_POSITION, parsePosition(params.get(PARAM_POSITION), SwingConstants.NORTH_EAST));

        }else if(type.equalsIgnoreCase(TYPE_GRID)){

            CoordinateReferenceSystem crs = null;
            if(params.get(PARAM_CRS) != null){
                try {
                    crs = CRS.decode(params.get(PARAM_CRS));
                } catch (FactoryException ex) {
                    LOGGER.log(Level.WARNING, null, ex);
                }
            }

            Stroke mainLineStroke = new BasicStroke(2);
            Paint mainLinePaint = Color.DARK_GRAY;
            Font mainLineFont = new Font("serial", Font.BOLD, 14);
            Stroke secondLineStroke = new BasicStroke(1,BasicStroke.CAP_BUTT,BasicStroke.JOIN_MITER,10,new float[]{5,5},0);
            Paint secondLinePaint = Color.GRAY;
            Font secondLineFont = new Font("serial", Font.BOLD, 14);

            NodeList nodes = decoNode.getElementsByTagName(TAG_MAIN);
            int n = nodes.getLength();
            for(int i=0; i<n; i++){
                final Element sub = (Element)nodes.item(i);
                final Map<String,String> subParams = parseParameters(sub);
                mainLineStroke = parseStroke(subParams.get(PARAM_STROKE_WIDTH), subParams.get(PARAM_STROKE_DASHES));
                mainLinePaint = parseColor(subParams.get(PARAM_STROKE_COLOR), subParams.get(PARAM_STROKE_OPACITY), Color.DARK_GRAY);
                mainLineFont = parseFont(subParams.get(PARAM_FONT));
            }

            nodes = decoNode.getElementsByTagName(TAG_SECOND);
            n = nodes.getLength();
            for(int i=0; i<n; i++){
                final Element sub = (Element)nodes.item(i);
                final Map<String,String> subParams = parseParameters(sub);
                secondLineStroke = parseStroke(subParams.get(PARAM_STROKE_WIDTH), subParams.get(PARAM_STROKE_DASHES));
                secondLinePaint = parseColor(subParams.get(PARAM_STROKE_COLOR), subParams.get(PARAM_STROKE_OPACITY), Color.DARK_GRAY);
                secondLineFont = parseFont(subParams.get(PARAM_FONT));
            }


            final GridTemplate template = new DefaultGridTemplate(
                    crs,
                    mainLineStroke,
                    mainLinePaint,
                    secondLineStroke,
                    secondLinePaint,
                    mainLineFont,
                    mainLinePaint,
                    0,
                    new Color(0f,0f,0f,0f),
                    secondLineFont,
                    secondLinePaint,
                    0,
                    new Color(0f,0f,0f,0f));
            parsed.put(ATT_NAME, TYPE_GRID);
            parsed.put(TYPE_GRID, template);

        }else if(type.equalsIgnoreCase(TYPE_IMAGE)){

            final URL source = parseURL(params.get(PARAM_SOURCE), null);
            
            BufferedImage buffer;
            try {
                buffer = ImageIO.read(source);
            } catch (Exception ex) {
                LOGGER.log(Level.WARNING, null, ex);
                buffer = new BufferedImage(1, 1, BufferedImage.TYPE_INT_ARGB);
            }

            final ImageTemplate template = new DefaultImageTemplate(background, buffer);
            parsed.put(ATT_NAME, TYPE_IMAGE);
            parsed.put(TYPE_IMAGE, template);
            parsed.put(PARAM_POSITION, parsePosition(params.get(PARAM_POSITION), SwingConstants.NORTH_WEST));
            



        }else if(type.equalsIgnoreCase(TYPE_LEGEND)){
            final LegendTemplate template = new DefaultLegendTemplate(
                    background,
                    parseInteger(params.get(PARAM_GAP),2),
                    new Dimension(
                        parseInteger(params.get(PARAM_GLYPH_WIDTH),30),
                        parseInteger(params.get(PARAM_GLYPH_HEIGHT),20)),
                    parseFont(params.get(PARAM_SECOND_FONT)),
                    parseBoolean(params.get(PARAM_LAYER_NAME),true),
                    parseFont(params.get(PARAM_MAIN_FONT)));
            parsed.put(ATT_NAME, TYPE_LEGEND);
            parsed.put(TYPE_LEGEND, template);
            parsed.put(PARAM_POSITION, parsePosition(params.get(PARAM_POSITION), SwingConstants.EAST));

        }else if(type.equalsIgnoreCase(TYPE_SCALE_GRAPHIC)){

            String unit = params.get(PARAM_UNIT);
            if(unit == null || unit.isEmpty()) unit = "km";

            final ScaleBarTemplate template = new DefaultScaleBarTemplate(
                    background,
                    new Dimension(
                        parseInteger(params.get(PARAM_WIDTH),250),
                        parseInteger(params.get(PARAM_HEIGHT),30)),
                    10,
                    false,
                    5,
                    NumberFormat.getNumberInstance(),
                    Color.BLACK,
                    Color.BLACK,
                    Color.WHITE,
                    3,
                    true,
                    false,
                    new Font("Serial", Font.PLAIN, 12),
                    true,
                    Unit.valueOf(unit)
             );
            parsed.put(ATT_NAME, TYPE_SCALE_GRAPHIC);
            parsed.put(TYPE_SCALE_GRAPHIC, template);
            parsed.put(PARAM_POSITION, parsePosition(params.get(PARAM_POSITION), SwingConstants.SOUTH_WEST));

        }else if(type.equalsIgnoreCase(TYPE_TEXT)){
            String txt = params.get(PARAM_TEXT);
            if(txt == null) txt = "";

            final TextTemplate template = new DefaultTextTemplate(
                    background,
                    txt);
            parsed.put(ATT_NAME, TYPE_TEXT);
            parsed.put(TYPE_TEXT, template);
            parsed.put(PARAM_POSITION, parsePosition(params.get(PARAM_POSITION), SwingConstants.SOUTH_WEST));
        }

        deco.decorations.add(parsed);
    }

    private static LegendTemplate parseLegendTemplate(final Element decoNode){

        final Map<String,String> params = parseParameters(decoNode);
        final BackgroundTemplate background = parseBackground(decoNode);

        final String width = params.get(PARAM_GLYPH_WIDTH);
        final Dimension glyphSize;
        if(width != null){
            glyphSize = new Dimension(
                    parseInteger(params.get(PARAM_GLYPH_WIDTH),30),
                    parseInteger(params.get(PARAM_GLYPH_HEIGHT),20));
        }else{
            glyphSize = null;
        }

        final LegendTemplate template = new DefaultLegendTemplate(
                background,
                parseInteger(params.get(PARAM_GAP),2),
                glyphSize,
                parseFont(params.get(PARAM_SECOND_FONT)),
                parseBoolean(params.get(PARAM_LAYER_NAME),true),
                parseFont(params.get(PARAM_MAIN_FONT)));
        return template;
    }

    private static Map<String, String> parseParameters(final Element decoNode) {
        final Map<String,String> params = new HashMap<String, String>();

        final NodeList nodes = decoNode.getElementsByTagName(TAG_PARAMETER);
        final int n = nodes.getLength();
        for(int i=0; i<n; i++){
            final Element paramNode = (Element)nodes.item(i);
            params.put(
                    paramNode.getAttribute(ATT_NAME).trim().toLowerCase(),
                    paramNode.getTextContent().trim()
                    );
        }

        return params;
    }

    private static BackgroundTemplate parseBackground(final Element decoNode){
        final NodeList nodes = decoNode.getElementsByTagName(TAG_BACKGROUND);

        if(nodes.getLength() > 0){
            final Element bgNode = (Element) nodes.item(0);
            final Map<String,String> params = parseParameters(bgNode);

            //parse values
            final String strWidth = params.get(PARAM_STROKE_WIDTH);
            final String strDashes = params.get(PARAM_STROKE_DASHES);
            final String strStrokeColor = params.get(PARAM_STROKE_COLOR);
            final String strStrokeOpacity = params.get(PARAM_STROKE_OPACITY);
            final String strFillColor = params.get(PARAM_FILL_COLOR);
            final String strFillOpacity = params.get(PARAM_FILL_OPACITY);
            final String strInsets = params.get(PARAM_INSETS);
            final String strRound = params.get(PARAM_ROUND);

            final Color strokePaint = parseColor(strStrokeColor, strStrokeOpacity, Color.DARK_GRAY);
            final Color fill = parseColor(strFillColor, strFillOpacity, Color.WHITE);
            final int round = parseInteger(strRound, 12);
            final Stroke stroke = parseStroke(strWidth, strDashes);
            final Insets insets = parseInsets(strInsets, new Insets(5, 5, 5, 5));
            
            return new DefaultBackgroundTemplate(stroke, strokePaint, fill, insets, round);
        }

        return null;
    }

    private static int parseInteger(String str, int fallback){
        if(str == null) return fallback;

        try{
            return Integer.parseInt(str);
        }catch(NumberFormatException ex){
            LOGGER.log(Level.WARNING, "Not a valid integer : "+str,ex);
            return fallback;
        }
    }

    private static boolean parseBoolean(String str, boolean fallback){
        if(str == null) return fallback;

        try{
            return Boolean.parseBoolean(str);
        }catch(NumberFormatException ex){
            LOGGER.log(Level.WARNING, "Not a valid boolean : "+str,ex);
            return fallback;
        }
    }

    private static float parseFloat(String str, int fallback){
        if(str == null) return fallback;

        try{
            return Float.parseFloat(str);
        }catch(NumberFormatException ex){
            LOGGER.log(Level.WARNING, "Not a valid float : "+str,ex);
            return fallback;
        }
    }

    private static Font parseFont(String strFont){
        return Font.decode(strFont);
    }

    private static Insets parseInsets(String str, Insets fallback){
        if(str == null) return fallback;

        final String[] parts = str.split(",");
        if(parts.length == 4){
            return new Insets(
                    parseInteger(parts[0],5),
                    parseInteger(parts[1],5),
                    parseInteger(parts[2],5),
                    parseInteger(parts[3],5));

        }else{
            return fallback;
        }

    }

    private static Color parseColor(String strColor, String strOpacity, Color fallback){
        if(strColor == null) return fallback;

        Color color = Converters.convert(strColor, Color.class);

        if(color == null) return fallback;

        if(strOpacity != null){
            float opa = parseFloat(strOpacity, 1);
            if(opa<0 || opa>1){
                opa = 1;
            }

            color = new Color(color.getRed()/256f, color.getGreen()/256f, color.getBlue()/256f, opa);
        }

        return color;
    }

    private static int parsePosition(String str, int fallback){
        if(POSTION_CENTER.equalsIgnoreCase(str)){
            return SwingConstants.CENTER;
        }else if(POSTION_EAST.equalsIgnoreCase(str)){
            return SwingConstants.EAST;
        }else if(POSTION_WEST.equalsIgnoreCase(str)){
            return SwingConstants.WEST;
        }else if(POSTION_NORTH.equalsIgnoreCase(str)){
            return SwingConstants.NORTH;
        }else if(POSTION_NORTH_EAST.equalsIgnoreCase(str)){
            return SwingConstants.NORTH_EAST;
        }else if(POSTION_NORTH_WEST.equalsIgnoreCase(str)){
            return SwingConstants.NORTH_WEST;
        }else if(POSTION_SOUTH.equalsIgnoreCase(str)){
            return SwingConstants.SOUTH;
        }else if(POSTION_SOUTH_EAST.equalsIgnoreCase(str)){
            return SwingConstants.SOUTH_EAST;
        }else if(POSTION_SOUTH_WEST.equalsIgnoreCase(str)){
            return SwingConstants.SOUTH_WEST;
        }else{
            return fallback;
        }
    }

    private static URL parseURL(String url, URL fallback){
        if(url == null) return fallback;

        try{
            return new URL(url);
        }catch(Exception ex){
            LOGGER.log(Level.WARNING, "Could not parse url",ex);
            return fallback;
        }
    }

    private static Stroke parseStroke(String strWidth, String strDashes){

        final int width = parseInteger(strWidth, 1);

        if(strDashes != null && !strDashes.isEmpty()){
            final String[] parts = strDashes.split(",");
            if (parts.length > 0){
                final float[] dashes = new float[parts.length];
                for (int i=0; i<parts.length; i++){
                    dashes[i] = parseFloat(parts[i], 5);
                }
                return new BasicStroke(width, BasicStroke.CAP_BUTT, BasicStroke.JOIN_MITER,10,dashes,0);
            }
        }

        return new BasicStroke(width, BasicStroke.CAP_BUTT, BasicStroke.JOIN_MITER);

    }

    private static final class DecorationExtension implements PortrayalExtension{

        private final List<Map<String,Object>> decorations = new ArrayList<Map<String,Object>>();

        @Override
        public void completeCanvas(J2DCanvas canvas) throws PortrayalException {

            for(final Map<String,Object> params : decorations){

                final String type = (String) params.get(ATT_NAME);

                if(type.equalsIgnoreCase(TYPE_COMPAS)){
                    final NorthArrowTemplate arrowTemplate = (NorthArrowTemplate) params.get(TYPE_COMPAS);
                    final PositionedGraphic2D compasDeco = new GraphicNorthArrowJ2D(canvas, arrowTemplate);
                    compasDeco.setPosition((Integer)params.get(PARAM_POSITION));
                    compasDeco.setOffset((Integer)params.get(PARAM_OFFSET_X), (Integer)params.get(PARAM_OFFSET_Y));
                    canvas.getContainer().add(compasDeco);

                }else if(type.equalsIgnoreCase(TYPE_GRID)){
                    final GridTemplate gridTemplate = (GridTemplate) params.get(TYPE_GRID);
                    final GraphicGridJ2D girdDeco = new GraphicGridJ2D(canvas, gridTemplate);
                    canvas.getContainer().add(girdDeco);

                }else if(type.equalsIgnoreCase(TYPE_IMAGE)){
                    final ImageTemplate imgTemplate = (ImageTemplate) params.get(TYPE_IMAGE);
                    final PositionedGraphic2D imageDeco = new GraphicImageJ2D(canvas, imgTemplate);
                    imageDeco.setPosition((Integer)params.get(PARAM_POSITION));
                    imageDeco.setOffset((Integer)params.get(PARAM_OFFSET_X), (Integer)params.get(PARAM_OFFSET_Y));
                    canvas.getContainer().add(imageDeco);

                }else if(type.equalsIgnoreCase(TYPE_LEGEND)){
                    final LegendTemplate legendTemplate = (LegendTemplate) params.get(TYPE_LEGEND);
                    final GraphicLegendJ2D legendDeco = new GraphicLegendJ2D(canvas, legendTemplate);
                    legendDeco.setPosition((Integer)params.get(PARAM_POSITION));
                    legendDeco.setOffset((Integer)params.get(PARAM_OFFSET_X), (Integer)params.get(PARAM_OFFSET_Y));
                    canvas.getContainer().add(legendDeco);

                }else if(type.equalsIgnoreCase(TYPE_SCALE_GRAPHIC)){
                    final ScaleBarTemplate template = (ScaleBarTemplate) params.get(TYPE_SCALE_GRAPHIC);
                    final GraphicScaleBarJ2D scaleDeco = new GraphicScaleBarJ2D(canvas);
                    scaleDeco.setTemplate(template);
                    scaleDeco.setPosition((Integer)params.get(PARAM_POSITION));
                    scaleDeco.setOffset((Integer)params.get(PARAM_OFFSET_X), (Integer)params.get(PARAM_OFFSET_Y));
                    canvas.getContainer().add(scaleDeco);

                }else if(type.equalsIgnoreCase(TYPE_TEXT)){
                    final TextTemplate textTemplate = (TextTemplate) params.get(TYPE_TEXT);
                    final PositionedGraphic2D textDeco = new GraphicTextJ2D(canvas, textTemplate);
                    textDeco.setPosition((Integer)params.get(PARAM_POSITION));
                    textDeco.setOffset((Integer)params.get(PARAM_OFFSET_X), (Integer)params.get(PARAM_OFFSET_Y));
                    canvas.getContainer().add(textDeco);

                }

            }
            
        }

    }

    /**
     * @return a copy of all compressions defined in the configuration file.
     */
    public Map<String,Float> getCompressions(){
        getHints();
        return new HashMap(compressions);
    }


}<|MERGE_RESOLUTION|>--- conflicted
+++ resolved
@@ -44,6 +44,8 @@
 import javax.xml.parsers.DocumentBuilder;
 import javax.xml.parsers.DocumentBuilderFactory;
 import javax.xml.parsers.ParserConfigurationException;
+
+import org.constellation.provider.configuration.ConfigDirectory;
 
 import org.geotoolkit.display.exception.PortrayalException;
 import org.geotoolkit.display2d.GO2Hints;
@@ -192,7 +194,6 @@
      * 
      * @return PortrayalExtension
      */
-<<<<<<< HEAD
     public PortrayalExtension getExtension() {
 
         if(extension != null) return extension;
@@ -217,35 +218,6 @@
         }
 
         return extension;
-=======
-    public static synchronized PortrayalExtension getExtension() {
- 
-        if(extension == null){
-            //load the portrayal extension
-            final String path = ConfigDirectory.getConfigDirectory().getPath() + File.separator + "WMSPortrayal.xml";
- 
-            final File f = new File(path);
-            if(f.exists()){
-                try {
-                    extension = read(f);
-                } catch (ParserConfigurationException ex) {
-                    LOGGER.log(Level.WARNING, null, ex);
-                } catch (SAXException ex) {
-                    LOGGER.log(Level.WARNING, null, ex);
-                } catch (IOException ex) {
-                    LOGGER.log(Level.WARNING, null, ex);
-                }
-            }
- 
-            //no configuration available, make an empty
-            if(extension == null){
-                LOGGER.log(Level.FINE, "No WMS portrayal extension found, will create an empty extension");
-                extension = EMPTY_EXTENSION;
-             }
-         }
- 
-        return (extension == EMPTY_EXTENSION)? null : extension;
->>>>>>> fa9282c1
     }
 
     /**
