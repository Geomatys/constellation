--- conflicted
+++ resolved
@@ -146,16 +146,15 @@
         <scope>test</scope>
     </dependency>
     <dependency>
-<<<<<<< HEAD
-        <groupId>javax.servlet</groupId>
-        <artifactId>javax.servlet-api</artifactId>
-        <scope>provided</scope>
-=======
        <groupId>org.constellation.testing</groupId>
        <artifactId>cstl-test-data</artifactId>
        <version>${project.version}</version>
        <scope>test</scope>
->>>>>>> a4be597f
+    </dependency>
+    <dependency>
+        <groupId>javax.servlet</groupId>
+        <artifactId>javax.servlet-api</artifactId>
+        <scope>provided</scope>
     </dependency>
   </dependencies>
 
