--- conflicted
+++ resolved
@@ -1287,6 +1287,7 @@
         list.add("gov.noaa.nodc.ncddc. MODXXYYYYJJJ.L3_Mosaic_NOAA_GMX or MODXXYYYYJJJHHMMSS.L3_NOAA_GMX");
         list.add("mdweb_2_catalog_CSW Data Catalog_profile_inspire_core_service_4");
         list.add("urn:motiive:csw-ebrim");
+//        list.add("urn:uuid:1ef30a8b-876d-4828-9246-c37ab4510bbd");
         list.add("urn:uuid:3e195454-42e8-11dd-8329-00e08157d076");
         values = new ListOfValuesType(list);
         value  = new DomainValuesType(null, "identifier", values, METADATA_QNAME);
@@ -1561,13 +1562,8 @@
         ExpResult1 = (DefaultMetadata) unmarshaller.unmarshal(Util.getResourceAsStream("org/constellation/xml/metadata/meta1.xml"));
 
         InsertType insert       = new InsertType(ExpResult1);
-<<<<<<< HEAD
         request = new TransactionType("CSW", "2.0.2", insert);
         result  = worker.transaction(request);
-=======
-        TransactionType request = new TransactionType("CSW", "2.0.2", insert);
-        TransactionResponse result  = worker.transaction(request);
->>>>>>> 7eb8cd0b
 
         assertEquals(result.getTransactionSummary().getTotalInserted(), 1);
 
