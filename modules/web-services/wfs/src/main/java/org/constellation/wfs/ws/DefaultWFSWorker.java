--- conflicted
+++ resolved
@@ -77,7 +77,6 @@
 import org.geotoolkit.feature.xml.jaxp.JAXPStreamFeatureReader;
 import org.geotoolkit.filter.binding.Binding;
 import org.geotoolkit.filter.binding.Bindings;
-<<<<<<< HEAD
 import org.geotoolkit.referencing.CRS;
 import org.apache.sis.referencing.IdentifiedObjects;
 import org.geotoolkit.sld.xml.StyleXmlIO;
@@ -85,8 +84,6 @@
 import org.constellation.admin.ConfigurationEngine;
 import org.constellation.dto.Service;
 import org.geotoolkit.xsd.xml.v2001.Schema;
-=======
->>>>>>> 45232ad8
 import org.geotoolkit.filter.visitor.FillCrsVisitor;
 import org.geotoolkit.filter.visitor.IsValidSpatialFilterVisitor;
 import org.geotoolkit.filter.visitor.ListingPropertyVisitor;
@@ -236,15 +233,7 @@
     }
 
     private void storedQueries() {
-<<<<<<< HEAD
-        try {
-            ConfigurationEngine.storeConfiguration("WFS", getId(), "StoredQueries.xml", new StoredQueries(storedQueries), getMarshallerPool());
-        } catch (JAXBException ex) {
-           LOGGER.log(Level.WARNING, "JAXBExeception while marshalling the stored queries File", ex);
-        }
-=======
         serviceBusiness.setExtraConfiguration("WFS", getId(), "StoredQueries.xml", new StoredQueries(storedQueries), getMarshallerPool());
->>>>>>> 45232ad8
     }
 
     @Override
