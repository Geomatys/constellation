/*
 *    Constellation - An open source and standard compliant SDI
 *    http://www.constellation-sdi.org
 *
 *    (C) 2005, Institut de Recherche pour le Développement
 *    (C) 2007 - 2009, Geomatys
 *
 *    This library is free software; you can redistribute it and/or
 *    modify it under the terms of the GNU Lesser General Public
 *    License as published by the Free Software Foundation; either
 *    version 3 of the License, or (at your option) any later version.
 *
 *    This library is distributed in the hope that it will be useful,
 *    but WITHOUT ANY WARRANTY; without even the implied warranty of
 *    MERCHANTABILITY or FITNESS FOR A PARTICULAR PURPOSE.  See the GNU
 *    Lesser General Public License for more details.
 */
package org.constellation.metadata.index.mdweb;

// J2SE dependencies
import javax.imageio.spi.ServiceRegistry;
import java.util.Iterator;
<<<<<<< HEAD
import org.mdweb.model.storage.TextValue;
import org.mdweb.model.storage.FullRecord;
=======
>>>>>>> 0408077a
import java.io.File;
import java.sql.Connection;
import java.util.*;
import java.util.logging.Level;
import java.util.logging.Logger;

// MDWeb dependencies
import org.mdweb.model.storage.Value;
import org.mdweb.io.Reader;
import org.mdweb.model.storage.FullRecord;
import org.mdweb.io.MD_IOFactory;
import org.mdweb.model.storage.TextValue;

// Constellation dependencies
import org.constellation.util.Util;
import org.constellation.generic.database.Automatic;
import org.constellation.generic.database.BDD;

// lucene dependencies
import org.apache.lucene.search.Filter;
import org.apache.lucene.search.Sort;
import org.apache.lucene.search.SortField;

// geotoolkit dependencies
import org.geotoolkit.factory.FactoryFinder;
import org.geotoolkit.factory.Hints;
import org.geotoolkit.referencing.CRS;
import org.geotoolkit.geometry.GeneralEnvelope;
import org.geotoolkit.internal.sql.DefaultDataSource;
import org.geotoolkit.lucene.filter.LuceneOGCFilter;
import org.geotoolkit.lucene.filter.SerialChainFilter;
import org.geotoolkit.lucene.filter.SpatialQuery;
import org.geotoolkit.lucene.index.LuceneIndexSearcher;
import org.geotoolkit.util.FileUtilities;
import org.geotoolkit.util.logging.Logging;
import org.geotoolkit.util.sql.DerbySqlScriptRunner;

// GeoAPI dependencies
import org.opengis.referencing.crs.CoordinateReferenceSystem;
import org.opengis.filter.FilterFactory2;

//Junit dependencies
import org.junit.*;
import static org.junit.Assert.*;

/**
 * Test class for constellation lucene index
 *
 * @author Guilhem Legal (Geomatys)
 */
public class MdwebIndexTest {

    protected static final FilterFactory2 FF = (FilterFactory2)
            FactoryFinder.getFilterFactory(new Hints(Hints.FILTER_FACTORY,FilterFactory2.class));


    private static DefaultDataSource ds;

    private static final Logger LOGGER = Logging.getLogger("org.constellation.metadata");

    private static LuceneIndexSearcher indexSearcher;

    private static MDWebIndexer indexer;

    @BeforeClass
    public static void setUpClass() throws Exception {
        File configDirectory      = new File("MDwebIndexTest");
        FileUtilities.deleteDirectory(configDirectory);

        final String url = "jdbc:derby:memory:MDITest;create=true";
        ds = new DefaultDataSource(url);

        Connection con = ds.getConnection();

        DerbySqlScriptRunner sr = new DerbySqlScriptRunner(con);
        sr.run(Util.getResourceAsStream("org/mdweb/sql/v24/metadata/model/mdw_schema_2.4_derby.sql"));
        sr.run(Util.getResourceAsStream("org/mdweb/sql/v24/metadata/schemas/ISO19115.sql"));
        sr.run(Util.getResourceAsStream("org/mdweb/sql/v24/metadata/schemas/ISO19119.sql"));
        sr.run(Util.getResourceAsStream("org/mdweb/sql/v24/metadata/schemas/ISO19108.sql"));
        sr.run(Util.getResourceAsStream("org/mdweb/sql/v24/metadata/schemas/ISO19115-2.sql"));
        sr.run(Util.getResourceAsStream("org/mdweb/sql/v24/metadata/schemas/ISO19110.sql"));
        sr.run(Util.getResourceAsStream("org/mdweb/sql/v24/metadata/data/defaultRecordSets.sql"));
        sr.run(Util.getResourceAsStream("org/mdweb/sql/v24/metadata/users/creation_user.sql"));
        sr.run(Util.getResourceAsStream("org/mdweb/sql/v24/metadata/schemas/catalog_web_service.sql"));
        sr.run(Util.getResourceAsStream("org/mdweb/sql/v24/metadata/schemas/ebrimv2.5.sql"));
        sr.run(Util.getResourceAsStream("org/mdweb/sql/v24/metadata/schemas/ebrimv3.0.sql"));
        sr.run(Util.getResourceAsStream("org/constellation/sql/csw-data.sql"));
        sr.run(Util.getResourceAsStream("org/constellation/sql/csw-data-2.sql"));
        sr.run(Util.getResourceAsStream("org/constellation/sql/csw-data-6.sql"));
        sr.run(Util.getResourceAsStream("org/constellation/sql/csw-data-6.5.sql"));
        sr.close(false);
        con.close();

        //we write the configuration file
        BDD bdd = new BDD("org.apache.derby.jdbc.EmbeddedDriver", url, "", "");
        Automatic configuration = new Automatic("mdweb", bdd);
        configuration.setConfigurationDirectory(configDirectory);
        indexer                 = new MDWebIndexer(configuration, "");
        indexSearcher           = new LuceneIndexSearcher(configDirectory, "", null, true);
        indexer.setLogLevel(Level.FINER);
        indexSearcher.setLogLevel(Level.FINER);

    }

    @AfterClass
    public static void tearDownClass() throws Exception {
        if (ds != null) {
            ds.shutdown();
        }
        FileUtilities.deleteDirectory(new File("MDwebIndexTest"));
        File f = new File("derby.log");
        if (f.exists()) {
            f.delete();
        }
    }

    @Before
    public void setUp() throws Exception {
    }

    @After
    public void tearDown() throws Exception {
    }

    /**
     * Test simple lucene search.
     *
     * @throws java.lang.Exception
     */
    @Test
    public void simpleSearchTest() throws Exception {
        Filter nullFilter   = null;
        String resultReport = "";

        /**
         * Test 1 simple search: title = 90008411.ctd
         */
        SpatialQuery spatialQuery = new SpatialQuery("Title:\"90008411.ctd\"", nullFilter, SerialChainFilter.AND);
        Set<String> result = indexSearcher.doSearch(spatialQuery);

        for (String s: result) {
            resultReport = resultReport + s + '\n';
        }

        LOGGER.log(Level.FINER, "SimpleSearch 1:\n{0}", resultReport);

        Set<String> expectedResult = new LinkedHashSet<String>();
        expectedResult.add("42292_5p_19900609195600");
        //expectedResult.add("42292_9s_19900610041000");

        assertEquals(expectedResult, result);

         /**
         * Test 2 simple search: identifier != 40510_145_19930221211500
         */
        spatialQuery = new SpatialQuery("metafile:doc NOT identifier:\"40510_145_19930221211500\"", nullFilter, SerialChainFilter.AND);
        result       = indexSearcher.doSearch(spatialQuery);

        resultReport = "";
        for (String s: result) {
            resultReport = resultReport + s + '\n';
        }

        LOGGER.log(Level.FINER, "SimpleSearch 2:\n{0}", resultReport);

        expectedResult = new LinkedHashSet<String>();
        expectedResult.add("11325_158_19640418141800");
        expectedResult.add("39727_22_19750113062500");
        expectedResult.add("42292_9s_19900610041000");
        expectedResult.add("42292_5p_19900609195600");
        expectedResult.add("CTDF02");
        expectedResult.add("cat-1");
        expectedResult.add("gov.noaa.nodc.ncddc. MODXXYYYYJJJ.L3_Mosaic_NOAA_GMX or MODXXYYYYJJJHHMMSS.L3_NOAA_GMX");
        expectedResult.add("484fc4d9-8d11-48a5-a386-65c19398f7c3");
        expectedResult.add("484fc4d9-8d11-48a5-a386-65c19398f7k7");
        expectedResult.add("28644bf0-5d9d-4ebd-bef0-f2b0b2067b26");
        expectedResult.add("937491cd-4bc4-43e4-9509-f6cc606f906e");
        expectedResult.add("666-999-666");
        expectedResult.add("999-666-999");
        expectedResult.add("urn:uuid:1ef30a8b-876d-4828-9246-c37ab4510bbd");

        assertEquals(expectedResult, result);

        /**
         * Test 3 simple search: originator = UNIVERSITE DE LA MEDITERRANNEE (U2) / COM - LAB. OCEANOG. BIOGEOCHIMIE - LUMINY
         */
        spatialQuery = new SpatialQuery("abstract:\"Donnees CTD NEDIPROD VI 120\"", nullFilter, SerialChainFilter.AND);
        result = indexSearcher.doSearch(spatialQuery);

        resultReport = "";
        for (String s: result) {
            resultReport = resultReport + s + '\n';
        }

        LOGGER.log(Level.FINER, "simpleSearch 3:\n{0}", resultReport);

        expectedResult = new LinkedHashSet<String>();
        expectedResult.add("42292_5p_19900609195600");

        assertEquals(expectedResult, result);

        /**
         * Test 4 simple search: Title = 92005711.ctd
         */
        spatialQuery = new SpatialQuery("Title:\"92005711.ctd\"", nullFilter, SerialChainFilter.AND);
        result = indexSearcher.doSearch(spatialQuery);

        for (String s: result) {
            resultReport = resultReport + s + '\n';
        }

        LOGGER.log(Level.FINER, "SimpleSearch 4:\n{0}", resultReport);

        expectedResult = new LinkedHashSet<String>();
        expectedResult.add("40510_145_19930221211500");


        assertEquals(expectedResult, result);

        /**
         * Test 5 simple search: creator = IFREMER / IDM/SISMER
         */
        spatialQuery = new SpatialQuery("creator:\"IFREMER / IDM/SISMER\"", nullFilter, SerialChainFilter.AND);
        result = indexSearcher.doSearch(spatialQuery);

        for (String s: result) {
            resultReport = resultReport + s + '\n';
        }

        LOGGER.log(Level.FINER, "SimpleSearch 5:\n{0}", resultReport);

        expectedResult = new LinkedHashSet<String>();
        expectedResult.add("40510_145_19930221211500");


        assertEquals(expectedResult, result);

        /**
         * Test 6 simple search: identifier = 40510_145_19930221211500
         */
        spatialQuery = new SpatialQuery("identifier:\"40510_145_19930221211500\"", nullFilter, SerialChainFilter.AND);
        result       = indexSearcher.doSearch(spatialQuery);

        resultReport = "";
        for (String s: result) {
            resultReport = resultReport + s + '\n';
        }

        LOGGER.log(Level.FINER, "SimpleSearch 2:\n{0}", resultReport);

        expectedResult = new LinkedHashSet<String>();
        expectedResult.add("40510_145_19930221211500");

        assertEquals(expectedResult, result);
    }

    /**
     * Test simple lucene search.
     *
     * @throws java.lang.Exception
     */
    @Test
    public void numericComparisonSearchTest() throws Exception {
        Filter nullFilter   = null;
        String resultReport = "";

        /**
         * Test 1 numeric search: CloudCover < 60
         */
        SpatialQuery spatialQuery = new SpatialQuery("CloudCover:{-2147483648 TO 60}", nullFilter, SerialChainFilter.AND);
        Set<String> result = indexSearcher.doSearch(spatialQuery);

        for (String s: result) {
            resultReport = resultReport + s + '\n';
        }

        LOGGER.log(Level.FINER, "numericComparisonSearch 1:\n{0}", resultReport);

        Set<String> expectedResult = new LinkedHashSet<String>();
        expectedResult.add("42292_9s_19900610041000");
        expectedResult.add("42292_5p_19900609195600");

        assertEquals(expectedResult, result);

        /**
         * Test 2 numeric search: CloudCover <= 25
         */
        spatialQuery = new SpatialQuery("CloudCover:[-2147483648 TO 25]", nullFilter, SerialChainFilter.AND);
        result = indexSearcher.doSearch(spatialQuery);

        resultReport = "";
        for (String s: result) {
            resultReport = resultReport + s + '\n';
        }

        LOGGER.log(Level.FINER, "numericComparisonSearch 2:\n{0}", resultReport);

        expectedResult = new LinkedHashSet<String>();
        expectedResult.add("42292_9s_19900610041000");


        assertEquals(expectedResult, result);

        /**
         * Test 3 numeric search: CloudCover => 25
         */
        resultReport = "";
        spatialQuery = new SpatialQuery("CloudCover:[25 TO 2147483648]", nullFilter, SerialChainFilter.AND);
        result       = indexSearcher.doSearch(spatialQuery);

        for (String s: result) {
            resultReport = resultReport + s + '\n';
        }

        LOGGER.log(Level.FINER, "numericComparisonSearch 3:\n{0}", resultReport);

        assertEquals(2, result.size());
        assertTrue(result.contains("42292_5p_19900609195600"));
        assertTrue(result.contains("39727_22_19750113062500"));

        /**
         * Test 4 numeric search: CloudCover => 60
         */
        resultReport = "";
        spatialQuery = new SpatialQuery("CloudCover:[210 TO 2147483648]", nullFilter, SerialChainFilter.AND);
        result       = indexSearcher.doSearch(spatialQuery);

        for (String s: result) {
            resultReport = resultReport + s + '\n';
        }

        LOGGER.log(Level.FINER, "numericComparisonSearch 4:\n{0}", resultReport);

        assertEquals(0, result.size());

         /**
         * Test 5 numeric search: CloudCover => 50
         */
        spatialQuery = new SpatialQuery("CloudCover:[50 TO 2147483648]", nullFilter, SerialChainFilter.AND);
        result = indexSearcher.doSearch(spatialQuery);

        resultReport = "";
        for (String s: result) {
            resultReport = resultReport + s + '\n';
        }

        LOGGER.log(Level.FINER, "numericComparisonSearch 5:\n{0}", resultReport);

        expectedResult = new LinkedHashSet<String>();
        expectedResult.add("39727_22_19750113062500");
        expectedResult.add("42292_5p_19900609195600");

        //issues here it found
        assertEquals(expectedResult, result);

        /**
         * Test 6 numeric search: CloudCover = 50.0
         */
        spatialQuery = new SpatialQuery("CloudCover:[50 TO 50]", nullFilter, SerialChainFilter.AND);
        result = indexSearcher.doSearch(spatialQuery);

        resultReport = "";
        for (String s: result) {
            resultReport = resultReport + s + '\n';
        }

        LOGGER.log(Level.FINER, "numericComparisonSearch 6:\n{0}", resultReport);

        expectedResult = new LinkedHashSet<String>();
        expectedResult.add("42292_5p_19900609195600");

        //issues here it found
        assertEquals(expectedResult, result);

        /**
         * Test 7 numeric search: CloudCover = 50.0
         */
        spatialQuery = new SpatialQuery("CloudCover:50.0", nullFilter, SerialChainFilter.AND);
        result = indexSearcher.doSearch(spatialQuery);

        resultReport = "";
        for (String s: result) {
            resultReport = resultReport + s + '\n';
        }

        LOGGER.log(Level.FINER, "numericComparisonSearch 7:\n{0}", resultReport);

        expectedResult = new LinkedHashSet<String>();
        //expectedResult.add("42292_5p_19900609195600");

        //issues here it didn't find
        assertEquals(expectedResult, result);

    }

     /**
     * Test wildChar lucene search.
     *
     * @throws java.lang.Exception
     */
    @Test
    public void wildCharSearchTest() throws Exception {
        Filter nullFilter   = null;
        String resultReport = "";

        /**
         * Test 1 simple search: title = title1
         */
        SpatialQuery spatialQuery = new SpatialQuery("Title:90008411*", nullFilter, SerialChainFilter.AND);
        Set<String> result = indexSearcher.doSearch(spatialQuery);

        for (String s: result) {
            resultReport = resultReport + s + '\n';
        }

        LOGGER.log(Level.FINER, "wildCharSearch 1:\n{0}", resultReport);

        Set<String> expectedResult = new LinkedHashSet<String>();
        expectedResult.add("42292_9s_19900610041000");
        expectedResult.add("42292_5p_19900609195600");


        assertEquals(expectedResult, result);

        /**
         * Test 2 wildChar search: originator LIKE *UNIVER....
         */
        spatialQuery = new SpatialQuery("abstract:*NEDIPROD*", nullFilter, SerialChainFilter.AND);
        result = indexSearcher.doSearch(spatialQuery);

        resultReport = "";
        for (String s: result) {
            resultReport = resultReport + s + '\n';
        }

        LOGGER.log(Level.FINER, "wildCharSearch 2:\n{0}", resultReport);

        expectedResult = new LinkedHashSet<String>();
        expectedResult.add("42292_5p_19900609195600");


        assertEquals(expectedResult, result);

        /**
         * Test 3 wildChar search: Title like *.ctd
         */
        resultReport = "";
        spatialQuery = new SpatialQuery("Title:*.ctd", nullFilter, SerialChainFilter.AND);
        result       = indexSearcher.doSearch(spatialQuery);

        for (String s: result) {
            resultReport = resultReport + s + '\n';
        }

        LOGGER.log(Level.FINER, "wilCharSearch 3:\n{0}", resultReport);

        assertTrue(result.contains("42292_5p_19900609195600"));
        assertTrue(result.contains("42292_9s_19900610041000"));
        assertTrue(result.contains("39727_22_19750113062500"));
        assertTrue(result.contains("40510_145_19930221211500"));

        assertEquals(4, result.size());

        /**
         * Test 4 wildChar search: title like *.ctd
         */
        resultReport = "";
        spatialQuery = new SpatialQuery("title:*.ctd", nullFilter, SerialChainFilter.AND);
        result       = indexSearcher.doSearch(spatialQuery);

        for (String s: result) {
            resultReport = resultReport + s + '\n';
        }

        LOGGER.log(Level.FINER, "wilCharSearch 4:\n{0}", resultReport);

        assertTrue(result.contains("42292_5p_19900609195600"));
        assertTrue(result.contains("42292_9s_19900610041000"));
        assertTrue(result.contains("39727_22_19750113062500"));
        assertTrue(result.contains("40510_145_19930221211500"));

        assertEquals(4, result.size());


        /**
         * Test 5 wildCharSearch: abstract LIKE *onnees CTD NEDIPROD VI 120
         */
        spatialQuery = new SpatialQuery("abstract:(*onnees CTD NEDIPROD VI 120)", nullFilter, SerialChainFilter.AND);
        result = indexSearcher.doSearch(spatialQuery);

        resultReport = "";
        for (String s: result) {
            resultReport = resultReport + s + '\n';
        }

        LOGGER.log(Level.FINER, "wildCharSearch 5:\n{0}", resultReport);

        expectedResult = new LinkedHashSet<String>();
        expectedResult.add("42292_5p_19900609195600");

        //issues here it found
        assertEquals(expectedResult, result);

        /**
         * Test 6 wildCharSearch: identifier LIKE 40510_145_*
         */
        spatialQuery = new SpatialQuery("identifier:40510_145_*", nullFilter, SerialChainFilter.AND);
        result       = indexSearcher.doSearch(spatialQuery);

        resultReport = "";
        for (String s: result) {
            resultReport = resultReport + s + '\n';
        }

        LOGGER.log(Level.FINER, "wildCharSearch 6:\n{0}", resultReport);

        expectedResult = new LinkedHashSet<String>();
        expectedResult.add("40510_145_19930221211500");

        assertEquals(expectedResult, result);

        /**
         * Test 7 wildCharSearch: identifier LIKE *40510_145_*
         */
        spatialQuery = new SpatialQuery("identifier:*40510_145_*", nullFilter, SerialChainFilter.AND);
        result       = indexSearcher.doSearch(spatialQuery);

        resultReport = "";
        for (String s: result) {
            resultReport = resultReport + s + '\n';
        }

        LOGGER.log(Level.FINER, "wildCharSearch 7:\n{0}", resultReport);

        expectedResult = new LinkedHashSet<String>();
        expectedResult.add("40510_145_19930221211500");

        assertEquals(expectedResult, result);

    }

     /**
     * Test simple lucene date search.
     *
     * @throws java.lang.Exception
     */
    @Test
    public void dateSearchTest() throws Exception {
        Filter nullFilter   = null;
        String resultReport = "";

        /**
         * Test 1 date search: date after 25/01/2009
         */
        SpatialQuery spatialQuery = new SpatialQuery("date:{\"20090125000000\" 30000101000000}", nullFilter, SerialChainFilter.AND);
        Set<String> result = indexSearcher.doSearch(spatialQuery);

        for (String s: result) {
            resultReport = resultReport + s + '\n';
        }

        LOGGER.log(Level.FINER, "DateSearch 1:\n{0}", resultReport);

        Set<String> expectedResult = new LinkedHashSet<String>();
        expectedResult.add("11325_158_19640418141800");
        expectedResult.add("39727_22_19750113062500");
        expectedResult.add("42292_9s_19900610041000");
        expectedResult.add("CTDF02");

        assertEquals(expectedResult, result);

        /**
         * Test 2 date search: TempExtent_begin before 01/01/1985
         */
        spatialQuery = new SpatialQuery("TempExtent_begin:{00000101000000 \"19850101000000\"}", nullFilter, SerialChainFilter.AND);
        result = indexSearcher.doSearch(spatialQuery);

        for (String s: result) {
            resultReport = resultReport + s + '\n';
        }

        LOGGER.log(Level.FINER, "DateSearch 2:\n{0}", resultReport);

        expectedResult = new LinkedHashSet<String>();
        expectedResult.add("11325_158_19640418141800");
        expectedResult.add("39727_22_19750113062500");
        expectedResult.add("CTDF02");

        assertEquals(expectedResult, result);

        /**
         * Test 3 date search: TempExtent_end after 01/01/1991
         */
        spatialQuery = new SpatialQuery("TempExtent_end:{\"19910101000000\" 30000101000000}", nullFilter, SerialChainFilter.AND);
        result = indexSearcher.doSearch(spatialQuery);

        for (String s: result) {
            resultReport = resultReport + s + '\n';
        }

        LOGGER.log(Level.FINER, "DateSearch 3:\n{0}", resultReport);

        expectedResult = new LinkedHashSet<String>();
        expectedResult.add("40510_145_19930221211500");
        expectedResult.add("CTDF02");
        expectedResult.add("gov.noaa.nodc.ncddc. MODXXYYYYJJJ.L3_Mosaic_NOAA_GMX or MODXXYYYYJJJHHMMSS.L3_NOAA_GMX");

        assertEquals(expectedResult, result);

        /**
         * Test 4 date search: date = 26/01/2009
         */
        spatialQuery = new SpatialQuery("date:\"20090126122224\"", nullFilter, SerialChainFilter.AND);
        result = indexSearcher.doSearch(spatialQuery);

        for (String s: result) {
            resultReport = resultReport + s + '\n';
        }

        LOGGER.log(Level.FINER, "DateSearch 4:\n{0}", resultReport);

        expectedResult = new LinkedHashSet<String>();
        expectedResult.add("11325_158_19640418141800");
        //expectedResult.add("39727_22_19750113062500"); exclude since date time is handled
        //expectedResult.add("42292_9s_19900610041000"); exclude since date time is handled

        assertEquals(expectedResult, result);

        /**
         * Test 5 date search: date LIKE 26/01/200*
         */
        spatialQuery = new SpatialQuery("date:(200*0126*)", nullFilter, SerialChainFilter.AND);
        result = indexSearcher.doSearch(spatialQuery);

        for (String s: result) {
            resultReport = resultReport + s + '\n';
        }

        LOGGER.log(Level.FINER, "DateSearch 5:\n{0}", resultReport);

        expectedResult = new LinkedHashSet<String>();
        expectedResult.add("11325_158_19640418141800");
        expectedResult.add("39727_22_19750113062500");
        expectedResult.add("42292_9s_19900610041000");
        expectedResult.add("40510_145_19930221211500");

        assertEquals(expectedResult, result);

        /**
         * Test 6 date search: CreationDate between 01/01/1800 and 01/01/2000
         */
        spatialQuery = new SpatialQuery("CreationDate:[18000101000000  30000101000000]CreationDate:[00000101000000 20000101000000]", nullFilter, SerialChainFilter.AND);
        result = indexSearcher.doSearch(spatialQuery);

        for (String s: result) {
            resultReport = resultReport + s + '\n';
        }

        LOGGER.log(Level.FINER, "DateSearch 6:\n{0}", resultReport);

        expectedResult = new LinkedHashSet<String>();
        expectedResult.add("42292_9s_19900610041000");
        expectedResult.add("42292_5p_19900609195600");

        assertEquals(expectedResult, result);

        /**
         * Test 7 date time search: CreationDate after 1970-02-04T06:00:00
         */
        spatialQuery = new SpatialQuery("CreationDate:[19700204060000  30000101000000]", nullFilter, SerialChainFilter.AND);
        result = indexSearcher.doSearch(spatialQuery);

        for (String s: result) {
            resultReport = resultReport + s + '\n';
        }

        LOGGER.log(Level.FINER, "DateSearch 7:\n{0}", resultReport);

        expectedResult = new LinkedHashSet<String>();
        expectedResult.add("42292_5p_19900609195600");

        assertEquals(expectedResult, result);

    }

    /**
     * Test sorted lucene search.
     *
     * @throws java.lang.Exception
     */
    @Test
    public void sortedSearchTest() throws Exception {

        Filter nullFilter   = null;
        String resultReport = "";

        /**
         * Test 1 sorted search: all orderBy identifier ASC
         */
        SpatialQuery spatialQuery = new SpatialQuery("metafile:doc", nullFilter, SerialChainFilter.AND);
        SortField sf = new SortField("identifier_sort", SortField.Type.STRING, false);
        spatialQuery.setSort(new Sort(sf));

        Set<String> result = indexSearcher.doSearch(spatialQuery);

        for (String s: result) {
            resultReport = resultReport + s + '\n';
        }

        LOGGER.log(Level.FINER, "SortedSearch 1:\n{0}", resultReport);

        Set<String> expectedResult = new LinkedHashSet<String>();
        expectedResult.add("11325_158_19640418141800");
        expectedResult.add("28644bf0-5d9d-4ebd-bef0-f2b0b2067b26");
        expectedResult.add("39727_22_19750113062500");
        expectedResult.add("40510_145_19930221211500");
        expectedResult.add("42292_5p_19900609195600");
        expectedResult.add("42292_9s_19900610041000");
        expectedResult.add("484fc4d9-8d11-48a5-a386-65c19398f7c3");
        expectedResult.add("484fc4d9-8d11-48a5-a386-65c19398f7k7");
        expectedResult.add("666-999-666");
        expectedResult.add("937491cd-4bc4-43e4-9509-f6cc606f906e");
        expectedResult.add("999-666-999");
        expectedResult.add("CTDF02");
        expectedResult.add("cat-1");
        expectedResult.add("gov.noaa.nodc.ncddc. MODXXYYYYJJJ.L3_Mosaic_NOAA_GMX or MODXXYYYYJJJHHMMSS.L3_NOAA_GMX");
        expectedResult.add("urn:uuid:1ef30a8b-876d-4828-9246-c37ab4510bbd");
        assertEquals(expectedResult, result);

        /**
         * Test 2 sorted search: all orderBy identifier DSC
         */
        resultReport = "";
        spatialQuery = new SpatialQuery("metafile:doc", nullFilter, SerialChainFilter.AND);
        sf = new SortField("identifier_sort", SortField.Type.STRING, true);
        spatialQuery.setSort(new Sort(sf));

        result = indexSearcher.doSearch(spatialQuery);

        for (String s: result) {
            resultReport = resultReport + s + '\n';
        }

        LOGGER.log(Level.FINER, "SortedSearch 2:\n{0}", resultReport);

        expectedResult = new LinkedHashSet<String>();
        expectedResult.add("urn:uuid:1ef30a8b-876d-4828-9246-c37ab4510bbd");
        expectedResult.add("gov.noaa.nodc.ncddc. MODXXYYYYJJJ.L3_Mosaic_NOAA_GMX or MODXXYYYYJJJHHMMSS.L3_NOAA_GMX");
        expectedResult.add("cat-1");
        expectedResult.add("CTDF02");
        expectedResult.add("999-666-999");
        expectedResult.add("937491cd-4bc4-43e4-9509-f6cc606f906e");
        expectedResult.add("666-999-666");
        expectedResult.add("484fc4d9-8d11-48a5-a386-65c19398f7k7");
        expectedResult.add("484fc4d9-8d11-48a5-a386-65c19398f7c3");
        expectedResult.add("42292_9s_19900610041000");
        expectedResult.add("42292_5p_19900609195600");
        expectedResult.add("40510_145_19930221211500");
        expectedResult.add("39727_22_19750113062500");
        expectedResult.add("28644bf0-5d9d-4ebd-bef0-f2b0b2067b26");
        expectedResult.add("11325_158_19640418141800");

        assertEquals(expectedResult, result);

        /**
         * Test 3 sorted search: all orderBy Abstract ASC
         */
        resultReport = "";
        spatialQuery = new SpatialQuery("metafile:doc", nullFilter, SerialChainFilter.AND);
        sf = new SortField("Abstract_sort", SortField.Type.STRING, false);
        spatialQuery.setSort(new Sort(sf));

        result = indexSearcher.doSearch(spatialQuery);

        for (String s: result) {
            resultReport = resultReport + s + '\n';
        }

        LOGGER.log(Level.FINER, "SortedSearch 3:\n{0}", resultReport);

        expectedResult = new LinkedHashSet<String>();
        expectedResult.add("cat-1"); // TODO why cat-1 in first he is not indexable
        expectedResult.add("urn:uuid:1ef30a8b-876d-4828-9246-c37ab4510bbd");
        expectedResult.add("CTDF02");
        expectedResult.add("11325_158_19640418141800");
        expectedResult.add("39727_22_19750113062500");
        expectedResult.add("40510_145_19930221211500");
        expectedResult.add("42292_9s_19900610041000");
        expectedResult.add("42292_5p_19900609195600");
        expectedResult.add("gov.noaa.nodc.ncddc. MODXXYYYYJJJ.L3_Mosaic_NOAA_GMX or MODXXYYYYJJJHHMMSS.L3_NOAA_GMX");
        expectedResult.add("484fc4d9-8d11-48a5-a386-65c19398f7c3");
        expectedResult.add("484fc4d9-8d11-48a5-a386-65c19398f7k7");
        expectedResult.add("28644bf0-5d9d-4ebd-bef0-f2b0b2067b26");
        expectedResult.add("937491cd-4bc4-43e4-9509-f6cc606f906e");
        expectedResult.add("666-999-666");
        expectedResult.add("999-666-999");

        assertEquals(expectedResult, result);

        /**
         * Test 4 sorted search: all orderBy Abstract DSC
         */
        resultReport = "";
        spatialQuery = new SpatialQuery("metafile:doc", nullFilter, SerialChainFilter.AND);
        sf = new SortField("Abstract_sort", SortField.Type.STRING, true);
        spatialQuery.setSort(new Sort(sf));

        result = indexSearcher.doSearch(spatialQuery);

        for (String s: result) {
            resultReport = resultReport + s + '\n';
        }

        LOGGER.log(Level.FINER, "SortedSearch 4:\n{0}", resultReport);

        expectedResult = new LinkedHashSet<String>();
        expectedResult.add("484fc4d9-8d11-48a5-a386-65c19398f7c3");
        expectedResult.add("484fc4d9-8d11-48a5-a386-65c19398f7k7");
        expectedResult.add("28644bf0-5d9d-4ebd-bef0-f2b0b2067b26");
        expectedResult.add("937491cd-4bc4-43e4-9509-f6cc606f906e");
        expectedResult.add("666-999-666");
        expectedResult.add("999-666-999");
        expectedResult.add("gov.noaa.nodc.ncddc. MODXXYYYYJJJ.L3_Mosaic_NOAA_GMX or MODXXYYYYJJJHHMMSS.L3_NOAA_GMX");
        expectedResult.add("42292_5p_19900609195600");
        expectedResult.add("42292_9s_19900610041000");
        expectedResult.add("40510_145_19930221211500");
        expectedResult.add("39727_22_19750113062500");
        expectedResult.add("11325_158_19640418141800");
        expectedResult.add("CTDF02");
        expectedResult.add("cat-1");
        expectedResult.add("urn:uuid:1ef30a8b-876d-4828-9246-c37ab4510bbd");

        assertEquals(expectedResult, result);

        /**
         * Test 5 sorted search: orderBy CloudCover ASC with SortField.STRING => bad order
         */
        resultReport = "";
        spatialQuery = new SpatialQuery("CloudCover:[0 TO 2147483648]", nullFilter, SerialChainFilter.AND);
        sf = new SortField("CloudCover_sort", SortField.Type.STRING, true);
        spatialQuery.setSort(new Sort(sf));

        result = indexSearcher.doSearch(spatialQuery);

        for (String s: result) {
            resultReport = resultReport + s + '\n';
        }

        LOGGER.log(Level.FINER, "SortedSearch 5:\n{0}", resultReport);

        expectedResult = new LinkedHashSet<String>();

        // i don't why we have the good order here
        expectedResult.add("39727_22_19750113062500");
        expectedResult.add("42292_5p_19900609195600");
        expectedResult.add("42292_9s_19900610041000");


        assertEquals(expectedResult, result);

        /**
         * Test 5 sorted search: orderBy CloudCover ASC with SortField.DOUBLE => good order
         */
        resultReport = "";
        spatialQuery = new SpatialQuery("CloudCover:[0 TO 2147483648]", nullFilter, SerialChainFilter.AND);
        sf = new SortField("CloudCover_sort", SortField.Type.DOUBLE, true);
        spatialQuery.setSort(new Sort(sf));

        result = indexSearcher.doSearch(spatialQuery);

        for (String s: result) {
            resultReport = resultReport + s + '\n';
        }

        LOGGER.log(Level.FINER, "SortedSearch 5:\n{0}", resultReport);

        expectedResult = new LinkedHashSet<String>();

        expectedResult.add("39727_22_19750113062500");
        expectedResult.add("42292_5p_19900609195600");
        expectedResult.add("42292_9s_19900610041000");


        assertEquals(expectedResult, result);
    }

    /**
     *
     * Test spatial lucene search.
     *
     * @throws java.lang.Exception
     */
    @Test
    public void spatialSearchTest() throws Exception {

        String resultReport = "";

        /**
         * Test 1 spatial search: BBOX filter
         */
        double min1[] = {-20, -20};
        double max1[] = { 20,  20};
        GeneralEnvelope bbox = new GeneralEnvelope(min1, max1);
        CoordinateReferenceSystem crs = CRS.decode("EPSG:4326", true);
        bbox.setCoordinateReferenceSystem(crs);
        LuceneOGCFilter sf = LuceneOGCFilter.wrap(FF.bbox(LuceneOGCFilter.GEOMETRY_PROPERTY, -20, -20, 20, 20, "EPSG:4326"));
        SpatialQuery spatialQuery = new SpatialQuery("metafile:doc", sf, SerialChainFilter.AND);

        Set<String> result = indexSearcher.doSearch(spatialQuery);

        for (String s: result) {
            resultReport = resultReport + s + '\n';
        }

        LOGGER.log(Level.FINER, "spatialSearch 1:\n{0}", resultReport);

        Set<String> expectedResult = new LinkedHashSet<String>();
        expectedResult.add("11325_158_19640418141800");
        expectedResult.add("39727_22_19750113062500");
        expectedResult.add("CTDF02");

        assertEquals(expectedResult, result);

        /**
         * Test 1 spatial search: NOT BBOX filter
         */
        resultReport = "";
        List<Filter> lf = new ArrayList<Filter>();
        //sf           = new BBOXFilter(bbox, "urn:x-ogc:def:crs:EPSG:6.11:4326");
        sf           = LuceneOGCFilter.wrap(FF.bbox(LuceneOGCFilter.GEOMETRY_PROPERTY, -20, -20, 20, 20, "EPSG:4326"));

        lf.add(sf);
        int[] op = {SerialChainFilter.NOT};
        SerialChainFilter f = new SerialChainFilter(lf, op);
        spatialQuery = new SpatialQuery("metafile:doc", f, SerialChainFilter.AND);

        result = indexSearcher.doSearch(spatialQuery);

        for (String s: result) {
            resultReport = resultReport + s + '\n';
        }

        LOGGER.log(Level.FINER, "spatialSearch 2:\n{0}", resultReport);

        expectedResult = new LinkedHashSet<String>();
        expectedResult.add("42292_9s_19900610041000");
        expectedResult.add("42292_5p_19900609195600");
        expectedResult.add("40510_145_19930221211500");
        expectedResult.add("cat-1");
        expectedResult.add("gov.noaa.nodc.ncddc. MODXXYYYYJJJ.L3_Mosaic_NOAA_GMX or MODXXYYYYJJJHHMMSS.L3_NOAA_GMX");
        expectedResult.add("484fc4d9-8d11-48a5-a386-65c19398f7c3");
        expectedResult.add("484fc4d9-8d11-48a5-a386-65c19398f7k7");
        expectedResult.add("28644bf0-5d9d-4ebd-bef0-f2b0b2067b26");
        expectedResult.add("937491cd-4bc4-43e4-9509-f6cc606f906e");
        expectedResult.add("666-999-666");
        expectedResult.add("999-666-999");
        expectedResult.add("urn:uuid:1ef30a8b-876d-4828-9246-c37ab4510bbd");

        assertEquals("CRS URN are not working", expectedResult, result);
    }

    /**
     *
     * Test spatial lucene search.
     *
     * @throws java.lang.Exception
     */
    @Test
    public void TermQueryTest() throws Exception {

        /**
         * Test 1
         */

        String identifier = "39727_22_19750113062500";
        String result = indexSearcher.identifierQuery(identifier);

        LOGGER.log(Level.FINER, "identifier query 1:\n{0}", result);

        String expectedResult = "39727_22_19750113062500";

        assertEquals(expectedResult, result);

        /**
         * Test 2
         */

        identifier = "CTDF02";
        result = indexSearcher.identifierQuery(identifier);

        LOGGER.log(Level.FINER, "identifier query 2:\n{0}", result);

        expectedResult = "CTDF02";

        assertEquals(expectedResult, result);

        /**
         * Test 3
         */

        identifier = "urn:uuid:1ef30a8b-876d-4828-9246-c37ab4510bbd";
        result = indexSearcher.identifierQuery(identifier);

        LOGGER.log(Level.FINER, "identifier query 3:\n{0}", result);

        expectedResult = "urn:uuid:1ef30a8b-876d-4828-9246-c37ab4510bbd";

        assertEquals(expectedResult, result);
    }

    /**
     *
     * Test spatial lucene search.
     *
     * @throws java.lang.Exception
     */
    @Test
    public void deleteDocumentTest() throws Exception {
        final FullRecord record = indexer.getEntry("CTDF02");
        assertNotNull(record);

        indexer.removeDocument("CTDF02");

        indexSearcher.refresh();

        /**
         * Test 1
         */

        String identifier = "39727_22_19750113062500";
        String result = indexSearcher.identifierQuery(identifier);

        LOGGER.log(Level.FINER, "identifier query 1:\n{0}", result);

        String expectedResult = "39727_22_19750113062500";

        assertEquals(expectedResult, result);

        /**
         * Test 2
         */

        identifier = "CTDF02";
        result = indexSearcher.identifierQuery(identifier);

        LOGGER.log(Level.FINER, "identifier query 2:\n{0}", result);

        expectedResult = null;

        assertEquals(expectedResult, result);

        // restore the doc and verify that is well indexed
        indexer.indexDocument(record);
        indexSearcher.refresh();
        
        result = indexSearcher.identifierQuery(identifier);

        LOGGER.log(Level.FINER, "identifier query 3:\n{0}", result);

        expectedResult = "CTDF02";

        assertEquals(expectedResult, result);


    }

    @Test
    public void extractValuesTest() throws Exception {

        MD_IOFactory factory = null;
        final Iterator<MD_IOFactory> ite = ServiceRegistry.lookupProviders(MD_IOFactory.class);
        while (ite.hasNext()) {
            MD_IOFactory currentFactory = ite.next();
            if (currentFactory.matchImplementationType(ds, false)) {
                factory = currentFactory;
            }
        }

        Reader reader = factory.getReaderInstance(ds, false);
        FullRecord record = reader.getRecord("40510_145_19930221211500");

        assertNotNull(record);

        List<Value> result = MDWebIndexer.getValuesFromPathID("ISO 19115:MD_Metadata:identificationInfo:citation:date#dateType=creation:date", record);
        assertEquals(0, result.size());


        result = MDWebIndexer.getValuesFromPathID("ISO 19115:MD_Metadata:identificationInfo:citation:date#dateType=revision:date", record);
        assertEquals(1, result.size());

        result = MDWebIndexer.getValuesFromPathID("ISO 19115:MD_Metadata:identificationInfo:pointOfContact#role=originator:organisationName:value", record);
        assertEquals(1, result.size());
        assertTrue(result.get(0) instanceof TextValue);
        TextValue resultValue = (TextValue)result.get(0);
        assertEquals("IFREMER / IDM/SISMER", resultValue.getValue());

        result = MDWebIndexer.getValuesFromPathID("ISO 19115:MD_Metadata:identificationInfo:pointOfContact#role=custodian:organisationName:value", record);
        assertEquals(0, result.size());
    }
}
<|MERGE_RESOLUTION|>--- conflicted
+++ resolved
@@ -20,11 +20,6 @@
 // J2SE dependencies
 import javax.imageio.spi.ServiceRegistry;
 import java.util.Iterator;
-<<<<<<< HEAD
-import org.mdweb.model.storage.TextValue;
-import org.mdweb.model.storage.FullRecord;
-=======
->>>>>>> 0408077a
 import java.io.File;
 import java.sql.Connection;
 import java.util.*;
@@ -1042,10 +1037,7 @@
      * @throws java.lang.Exception
      */
     @Test
-    public void deleteDocumentTest() throws Exception {
-        final FullRecord record = indexer.getEntry("CTDF02");
-        assertNotNull(record);
-
+    public void DeleteDocumentTest() throws Exception {
         indexer.removeDocument("CTDF02");
 
         indexSearcher.refresh();
@@ -1075,20 +1067,6 @@
         expectedResult = null;
 
         assertEquals(expectedResult, result);
-
-        // restore the doc and verify that is well indexed
-        indexer.indexDocument(record);
-        indexSearcher.refresh();
-        
-        result = indexSearcher.identifierQuery(identifier);
-
-        LOGGER.log(Level.FINER, "identifier query 3:\n{0}", result);
-
-        expectedResult = "CTDF02";
-
-        assertEquals(expectedResult, result);
-
-
     }
 
     @Test
