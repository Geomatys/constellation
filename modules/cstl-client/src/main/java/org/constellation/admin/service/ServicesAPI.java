--- conflicted
+++ resolved
@@ -221,11 +221,7 @@
         ensureNonNull("identifier",  identifier);
 
         final String path = "OGC/" + serviceType + "/" + identifier;
-<<<<<<< HEAD
-        client.delete(path, MediaType.APPLICATION_XML_TYPE).ensure2xxStatus();
-=======
         client.delete(path, MediaType.APPLICATION_XML_TYPE, new MultivaluedMapImpl()).ensure2xxStatus();
->>>>>>> a4be597f
     }
 
     /**
