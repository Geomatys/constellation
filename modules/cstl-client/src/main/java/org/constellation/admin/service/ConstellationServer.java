/*
 *    Constellation - An open source and standard compliant SDI
 *    http://www.constellation-sdi.org
 *
 *    (C) 2007 - 2011, Geomatys
 *
 *    This library is free software; you can redistribute it and/or
 *    modify it under the terms of the GNU Lesser General Public
 *    License as published by the Free Software Foundation; either
 *    version 3 of the License, or (at your option) any later version.
 *
 *    This library is distributed in the hope that it will be useful,
 *    but WITHOUT ANY WARRANTY; without even the implied warranty of
 *    MERCHANTABILITY or FITNESS FOR A PARTICULAR PURPOSE.  See the GNU
 *    Lesser General Public License for more details.
 */
package org.constellation.admin.service;

<<<<<<< HEAD
import javax.ws.rs.client.Client;
import javax.ws.rs.client.ClientBuilder;
import javax.ws.rs.client.Entity;
import javax.ws.rs.client.WebTarget;
import org.glassfish.jersey.client.ClientResponse;
import org.glassfish.jersey.media.multipart.FormDataBodyPart;
import org.glassfish.jersey.media.multipart.FormDataContentDisposition;
import org.glassfish.jersey.media.multipart.MultiPart;

=======
>>>>>>> a4be597f
import org.apache.sis.util.ArgumentChecks;
import org.apache.sis.util.logging.Logging;
import org.apache.sis.xml.MarshallerPool;
import org.constellation.admin.service.ConstellationServer.Csws;
import org.constellation.admin.service.ConstellationServer.Providers;
import org.constellation.admin.service.ConstellationServer.Services;
import org.constellation.admin.service.ConstellationServer.Tasks;
import org.constellation.configuration.AcknowlegementType;
import org.constellation.configuration.ExceptionReport;
import org.constellation.configuration.InstanceReport;
import org.constellation.configuration.LayerList;
import org.constellation.configuration.ObjectFactory;
import org.constellation.configuration.ProvidersReport;
import org.constellation.configuration.ServiceReport;
import org.constellation.configuration.StringList;
import org.constellation.configuration.StringTreeNode;
import org.constellation.dto.DataDescription;
import org.constellation.dto.Service;
import org.constellation.generic.database.GenericDatabaseMarshallerPool;
import org.geotoolkit.client.AbstractRequest;
import org.geotoolkit.client.AbstractServer;
import org.geotoolkit.client.ServerFactory;
import org.geotoolkit.parameter.Parameters;
import org.geotoolkit.security.BasicAuthenticationSecurity;
import org.geotoolkit.sld.xml.Specification.StyledLayerDescriptor;
import org.geotoolkit.sld.xml.Specification.SymbologyEncoding;
import org.geotoolkit.sld.xml.StyleXmlIO;
import org.geotoolkit.style.MutableStyle;
import org.geotoolkit.util.StringUtilities;
import org.geotoolkit.xml.parameter.ParameterDescriptorReader;
import org.geotoolkit.xml.parameter.ParameterValueReader;
import org.geotoolkit.xml.parameter.ParameterValueWriter;
import org.opengis.parameter.GeneralParameterDescriptor;
import org.opengis.parameter.GeneralParameterValue;
import org.opengis.parameter.ParameterDescriptorGroup;
import org.opengis.parameter.ParameterValueGroup;
import org.opengis.style.Style;
import org.opengis.util.FactoryException;

import javax.swing.event.EventListenerList;
import javax.xml.bind.JAXBElement;
import javax.xml.bind.JAXBException;
import javax.xml.bind.Marshaller;
import javax.xml.bind.Unmarshaller;
import javax.xml.stream.XMLStreamException;
import java.io.File;
import java.io.FileInputStream;
import java.io.IOException;
import java.io.InputStream;
import java.io.OutputStream;
import java.io.UnsupportedEncodingException;
import java.net.HttpURLConnection;
import java.net.MalformedURLException;
import java.net.URL;
import java.net.URLConnection;
import java.net.URLEncoder;
import java.util.ArrayList;
import java.util.Collection;
import java.util.HashMap;
import java.util.List;
import java.util.Map;
import java.util.logging.Level;
import java.util.logging.Logger;

import static org.constellation.api.QueryConstants.*;



/**
 * convenient class to perform actions on constellation web services.
 *
 * @author Guilhem Legal (Geomatys)
 * @author Johann Sorel (Geomatys)
 * @author Benjamin Garcia (Geomatys)
 * @version 0.9
 */
public class ConstellationServer<S extends Services, P extends Providers, C extends Csws, T extends Tasks> extends AbstractServer {

    protected static final Logger LOGGER = Logging.getLogger("org.constellation.admin.service");
    private static final MarshallerPool POOL = GenericDatabaseMarshallerPool.getInstance();

    private final EventListenerList listeners = new EventListenerList();

    public final S services;
    public final P providers;
    public final C csws;
    public final T tasks;

    public final String currentUser;

    public ConstellationServer(final URL server, final String user, final String password) {
        super(create(ConstellationServerFactory.PARAMETERS, server, null));
        this.services = createServiceManager();
        this.providers = createProviderManager();
        this.csws = createCswManager();
        this.tasks = createTaskManager();
        Parameters.getOrCreate(ConstellationServerFactory.USER, parameters).setValue(user);
        Parameters.getOrCreate(ConstellationServerFactory.PASSWORD, parameters).setValue(password);
        Parameters.getOrCreate(ConstellationServerFactory.SECURITY, parameters).setValue(new BasicAuthenticationSecurity(user, password));
        this.currentUser = Parameters.value(ConstellationServerFactory.USER, parameters);
    }

    public ConstellationServer(ParameterValueGroup params) {
        super(params);
        this.services = createServiceManager();
        this.providers = createProviderManager();
        this.csws = createCswManager();
        this.tasks = createTaskManager();
        this.currentUser = Parameters.value(ConstellationServerFactory.USER, parameters);
        Parameters.getOrCreate(ConstellationServerFactory.SECURITY, parameters)
                .setValue(new BasicAuthenticationSecurity(
                        Parameters.value(ConstellationServerFactory.USER, params),
                        Parameters.value(ConstellationServerFactory.PASSWORD, params)));
    }

    @Override
    public ServerFactory getFactory() {
        return new ConstellationServerFactory();
    }

    protected S createServiceManager() {
        return (S) new Services();
    }

    protected T createTaskManager() {
        return (T) new Tasks();
    }

    protected C createCswManager() {
        return (C) new Csws();
    }

    protected P createProviderManager() {
        return (P) new Providers();
    }

    public static ConstellationServer login(final ParameterValueGroup value) {
        return login(Parameters.value(ConstellationServerFactory.URL, value),
                Parameters.stringValue(ConstellationServerFactory.USER, value),
                Parameters.stringValue(ConstellationServerFactory.PASSWORD, value));
    }

    public static ConstellationServer login(final String serviceURL,
                                            final String login, final String password) {
        final URL url;
        try {
            url = new URL(serviceURL);
        } catch (MalformedURLException ex) {
            LOGGER.log(Level.WARNING, ex.getMessage(), ex);
            return null;
        }
        return login(url, login, password);
    }

    public static ConstellationServer login(final URL serviceURL,
                                            final String login, final String password) {
        ArgumentChecks.ensureNonNull("server url", serviceURL);
        ArgumentChecks.ensureNonNull("user", login);
        ArgumentChecks.ensureNonNull("password", password);

        ConstellationServer serviceAdmin = new ConstellationServer(serviceURL, login, password);

        //check if the service and logins are valid
        if (!serviceAdmin.authenticate()) {
            //unvalid configuration
            serviceAdmin = null;
        }

        return serviceAdmin;
    }

    /**
     * Set the basic authentication for HTTP request.
     *
     * @return true if login/password are valid
     */
    protected boolean authenticate() {
        final String str = this.getURLWithEndSlash() + "configuration?request=" + REQUEST_ACCESS;
        InputStream stream = null;
        HttpURLConnection cnx = null;
        try {
            final URL url = new URL(str);
            cnx = (HttpURLConnection) url.openConnection();
            getClientSecurity().secure(cnx);
            stream = AbstractRequest.openRichException(cnx, getClientSecurity());
        } catch (Exception ex) {
            LOGGER.log(Level.INFO, ex.getLocalizedMessage(), ex);
            return false;
        } finally {
            if (stream != null) {
                try {
                    stream.close();
                } catch (IOException ex) {
                    LOGGER.log(Level.WARNING, ex.getLocalizedMessage(), ex);
                }
            }
            if (cnx != null) {
                cnx.disconnect();
            }
        }
        return true;
    }

    /**
     * @return configuration path used by constellation, null if failed to get path.
     */
    public String getConfigurationPath() {
        try {
            final String url = getURLWithEndSlash() + "configuration?request=" + REQUEST_GET_CONFIG_PATH;
            final Object response = sendRequest(url, null);
            if (response instanceof AcknowlegementType) {
                final AcknowlegementType ak = (AcknowlegementType) response;
                if ("Success".equalsIgnoreCase(ak.getStatus())) {
                    return ak.getMessage();
                } else {
                    return null;
                }
            } else if (response instanceof ExceptionReport) {
                LOGGER.log(Level.WARNING, "The service return an exception:{0}", ((ExceptionReport) response).getMessage());
                return null;
            } else {
                LOGGER.warning("The service respond uncorrectly");
                return null;
            }
        } catch (IOException ex) {
            LOGGER.log(Level.WARNING, ex.getLocalizedMessage(), ex);
        }
        return null;
    }

    /**
     * @param path
     * @return true if succeed
     */
    public boolean setConfigurationPath(final String path) {
        try {

            final String url = getURLWithEndSlash() + "configuration?request=" + REQUEST_SET_CONFIG_PATH + "&path=" + URLEncoder.encode(path);
            final Object response = sendRequest(url, null);
            if (response instanceof AcknowlegementType) {
                return "Success".equals(((AcknowlegementType) response).getStatus());
            } else if (response instanceof ExceptionReport) {
                LOGGER.log(Level.WARNING, "The service return an exception:{0}", ((ExceptionReport) response).getMessage());
                return false;
            } else {
                LOGGER.warning("The service respond uncorrectly");
                return false;
            }
        } catch (IOException ex) {
            LOGGER.log(Level.WARNING, ex.getLocalizedMessage(), ex);
        }
        return false;
    }

    public boolean deleteUser(final String userName) {
        try {
            final String url = getURLWithEndSlash() + "configuration?request=deleteUser&username=" + userName;
            return sendRequestAck(url, null);
        } catch (IOException ex) {
            LOGGER.log(Level.WARNING, ex.getLocalizedMessage(), ex);
        }
        return false;
    }

    public boolean updateUser(final String userName, final String password, final String oldLogin) {
        if (oldLogin == null) {
            LOGGER.warning("you must specify the old login to change it");
            return false;
        }
        try {
            final String url = getURLWithEndSlash() + "configuration?request=updateUser&username=" + userName + "&password=" + password + "&oldLogin=" + oldLogin;
            return sendRequestAck(url, null);
        } catch (IOException ex) {
            LOGGER.log(Level.WARNING, ex.getLocalizedMessage(), ex);
        }
        return false;
    }

    public String getUserName() {
        try {
            final String url = getURLWithEndSlash() + "configuration?request=getUserName";
            final Object response = sendRequest(url, null);
            if (response instanceof AcknowlegementType) {
                final AcknowlegementType ak = (AcknowlegementType) response;
                if ("Success".equalsIgnoreCase(ak.getStatus())) {
                    return ak.getMessage();
                }
            } else if (response instanceof ExceptionReport) {
                LOGGER.log(Level.WARNING, "The service return an exception:{0}", ((ExceptionReport) response).getMessage());
                return null;
            } else {
                LOGGER.warning("The service respond uncorrectly");
                return null;
            }
        } catch (IOException ex) {
            LOGGER.log(Level.WARNING, ex.getLocalizedMessage(), ex);
        }
        return null;
    }

    /**
     * Adds a {@linkplain ConstellationListener listener}.
     *
     * @param listener Listener to add
     */
    public void addListener(final ConstellationListener listener) {
        listeners.add(ConstellationListener.class, listener);
    }

    /**
     * Remove a {@linkplain ConstellationListener listener}.
     *
     * @param listener Listener to remove
     */
    public void removeListener(final ConstellationListener listener) {
        listeners.remove(ConstellationListener.class, listener);
    }

    /**
     * Fire event that a provider has been created.
     *
     * @param serviceName Service name for this provider.
     * @param config      Configuration of the provider.
     */
    private void fireProviderCreated(final String serviceName, final ParameterValueGroup config) {
        for (ConstellationListener listener : listeners.getListeners(ConstellationListener.class)) {
            listener.providerCreated(serviceName, config);
        }
    }

    /**
     * Fire event that a provider has been deleted.
     *
     * @param id Identifier of the provider to delete.
     */
    private void fireProviderDeleted(final String id) {
        for (ConstellationListener listener : listeners.getListeners(ConstellationListener.class)) {
            listener.providerDeleted(id);
        }
    }

    /**
     * Fire event that a provider has been updated.
     *
     * @param serviceName Service name for this provider.
     * @param id          Identifier of the provider to delete.
     * @param config      Configuration of the provider.
     */
    private void fireProviderUpdated(final String serviceName, final String id, final ParameterValueGroup config) {
        for (ConstellationListener listener : listeners.getListeners(ConstellationListener.class)) {
            listener.providerUpdated(serviceName, id, config);
        }
    }

    /**
     * Configuration methods for services
     */
    public final class Services {

        public Map<String, List<String>> getAvailableService() {
            try {
                final String url = getURLWithEndSlash() + "configuration?request=" + REQUEST_LIST_SERVICE;
                final Object response = sendRequest(url, null);
                if (response instanceof ServiceReport) {
                    return ((ServiceReport) response).getAvailableServices();
                } else if (response instanceof ExceptionReport) {
                    LOGGER.log(Level.WARNING, "The service return an exception:{0}", ((ExceptionReport) response).getMessage());
                    return new HashMap<>();
                } else {
                    LOGGER.warning("The service respond uncorrectly");
                    return new HashMap<>();
                }
            } catch (IOException ex) {
                LOGGER.log(Level.WARNING, ex.getLocalizedMessage(), ex);
            }
            return new HashMap<>();
        }

        /**
         * Restart all the web-service (wms, wfs, csw,...)
         *
         * @return true if the operation succeed
         */
        public boolean restartAll() {
            try {
                final String url = getURLWithEndSlash() + "configuration?request=" + REQUEST_FULL_RESTART;
                return sendRequestAck(url, null);
            } catch (IOException ex) {
                LOGGER.log(Level.WARNING, ex.getLocalizedMessage(), ex);
            }
            return false;
        }

        /**
         * Restart all the instance of a specific web-service (wms, wfs, csw,...)
         *
         * @param service The service name to restart (wms, wfs, csw,...).
         * @return true if the operation succeed
         */
        public boolean restartAllInstance(final String service) {
            try {
                final String url = getURLWithEndSlash() + service.toLowerCase() + "/admin?request=restart";
                return sendRequestAck(url, null);
            } catch (IOException ex) {
                LOGGER.log(Level.WARNING, ex.getLocalizedMessage(), ex);
            }
            return false;
        }

        /**
         * Restart all the instance of a specific web-service (wms, wfs, csw,...)
         *
         * @param service The service name to restart (wms, wfs, csw,...).
         * @param instanceId The instance to rename identifier.
         * @param newName The new name of the instance.
         * 
         * @return true if the operation succeed
         */
        public boolean renameInstance(final String service, final String instanceId, final String newName) {
            try {
                final String url = getURLWithEndSlash() + service.toLowerCase() + "/admin?request=renameInstance&id=" + instanceId + "&newName=" + newName;
                return sendRequestAck(url, null);
            } catch (IOException ex) {
                LOGGER.log(Level.WARNING, ex.getLocalizedMessage(), ex);
            }
            return false;
        }

        /**
         * Restart a unique instance for the specified service  (wms, wfs, csw,...) and instance identifier.
         *
         * @param service    The service name to restart (wms, wfs, csw,...).
         * @param instanceId The instance identifier to restart.
         * @return true if the operation succeed
         */
        public boolean restartInstance(final String service, final String instanceId) {
            try {
                final String url = getURLWithEndSlash() + service.toLowerCase() + "/admin?request=restart&id=" + instanceId;
                return sendRequestAck(url, null);
            } catch (IOException ex) {
                LOGGER.log(Level.WARNING, ex.getLocalizedMessage(), ex);
            }
            return false;
        }

        /**
         * Create a new instance for the specified service  (wms, wfs, csw,...) with the specified identifier.
         *
         * @param service    The service name to restart (wms, wfs, csw,...).
         * @param instanceId The instance identifier to create.
         * @return true if the operation succeed
         */
        public boolean newInstance(String service, String instanceId) {
            try {
                final String url = getURLWithEndSlash() + service.toLowerCase() + "/admin?request=newInstance&id=" + instanceId;
                return sendRequestAck(url, null);
            } catch (IOException ex) {
                LOGGER.log(Level.WARNING, ex.getLocalizedMessage(), ex);
            }
            return false;

        }

        /**
         * Start a new instance for the specified service  (wms, wfs, csw,...) with the specified identifier.
         *
         * @param service    The service name to restart (wms, wfs, csw,...).
         * @param instanceId The instance identifier to create.
         * @return true if the operation succeed.
         */
        public boolean startInstance(final String service, final String instanceId) {
            try {
                final String url = getURLWithEndSlash() + service.toLowerCase() + "/admin?request=start&id=" + instanceId;
                return sendRequestAck(url, null);
            } catch (IOException ex) {
                LOGGER.log(Level.WARNING, ex.getLocalizedMessage(), ex);
            }
            return false;
        }

        /**
         * Stop a new instance for the specified service  (wms, wfs, csw,...) with the specified identifier.
         *
         * @param service    The service name to restart (wms, wfs, csw,...).
         * @param instanceId The instance identifier to create.
         * @return true if the operation succeed.
         */
        public boolean stopInstance(final String service, final String instanceId) {
            try {
                final String url = getURLWithEndSlash() + service.toLowerCase() + "/admin?request=stop&id=" + instanceId;
                return sendRequestAck(url, null);
            } catch (IOException ex) {
                LOGGER.log(Level.WARNING, ex.getLocalizedMessage(), ex);
            }
            return false;
        }

        /**
         * Delete a new instance for the specified service  (wms, wfs, csw,...) with the specified identifier.
         *
         * @param service    The service name to start (wms, wfs, csw,...).
         * @param instanceId The instance identifier to create.
         * @return true if the operation succeed.
         */
        public boolean deleteInstance(final String service, final String instanceId) {
            try {
                final String url = getURLWithEndSlash() + service.toLowerCase() + "/admin?request=delete&id=" + instanceId;
                return sendRequestAck(url, null);
            } catch (IOException ex) {
                LOGGER.log(Level.WARNING, ex.getLocalizedMessage(), ex);
            }
            return false;
        }

        /**
         * Ask for a report about the instances for the specified service  (wms, wfs, csw,...).
         *
         * @param service The service name to restart (wms, wfs, csw,...).
         * @return A {@link InstanceReport} about the specified service.
         */
        public InstanceReport listInstance(final String service) {
            try {
                final String url = getURLWithEndSlash() + service.toLowerCase() + "/admin?request=listInstance";
                final Object response = sendRequest(url, null);
                if (response instanceof InstanceReport) {
                    return (InstanceReport) response;
                } else if (response instanceof ExceptionReport) {
                    LOGGER.log(Level.WARNING, "The service return an exception:{0}", ((ExceptionReport) response).getMessage());
                    return null;
                } else {
                    LOGGER.warning("The service respond uncorrectly");
                    return null;
                }
            } catch (IOException ex) {
                LOGGER.log(Level.WARNING, ex.getLocalizedMessage(), ex);
            }
            return null;
        }

        /**
         * Ask for a report about the instances for all service.
         *
         * @return A {@link InstanceReport} about all service.
         */
        public InstanceReport listInstance() {
            try {
                final String url = getURLWithEndSlash() + "admin/instances";
                final Object response = sendRequest(url, null);
                if (response instanceof InstanceReport) {
                    return (InstanceReport) response;
                } else if (response instanceof ExceptionReport) {
                    LOGGER.log(Level.WARNING, "The service return an exception:{0}", ((ExceptionReport) response).getMessage());
                    return null;
                } else {
                    LOGGER.warning("The service respond uncorrectly");
                    return null;
                }
            } catch (IOException ex) {
                LOGGER.log(Level.WARNING, ex.getLocalizedMessage(), ex);
            }
            return null;
        }

        /**
         * Send a configuration object to the specified service and instance.
         *
         * @param service       The service name to restart (wms, wfs, csw,...).
         * @param instanceId    The instance identifier to configure.
         * @param configuration A configuration object depending on the service type (for example WxS service take LayerContext object).
         * @return true if the operation succeed.
         */
        public boolean configureInstance(final String service, final String instanceId, final Object configuration) {
            try {
                final String url = getURLWithEndSlash() + service.toLowerCase() + "/admin?request=configure&id=" + instanceId;
                return sendRequestAck(url, configuration);
            } catch (IOException ex) {
                LOGGER.log(Level.WARNING, ex.getLocalizedMessage(), ex);
            }
            return false;
        }

        /**
         * Return the current configuration object for the specified service and instance.
         *
         * @param service    The service name to restart (wms, wfs, csw,...).
         * @param instanceId The instance identifier to configure.
         * @return A configuration object depending on the service type (for example WxS service return LayerContext object).
         */
        public Object getInstanceconfiguration(final String service, final String instanceId) {
            try {
                final String url = getURLWithEndSlash() + service.toLowerCase() + "/admin?request=getConfiguration&id=" + instanceId;
                final Object response = sendRequest(url, null);
                if (response instanceof ExceptionReport) {
                    LOGGER.log(Level.WARNING, "The service return an exception:{0}", ((ExceptionReport) response).getMessage());
                    return null;
                } else if (response != null) {
                    return response;
                } else {
                    LOGGER.warning("The service respond uncorrectly");
                    return null;
                }
            } catch (IOException ex) {
                LOGGER.log(Level.WARNING, ex.getLocalizedMessage(), ex);
            }
            return false;
        }

        public boolean updateCapabilities(final String service, final String instanceId, final File importFile, final String fileName) {
            try {
                final String url = getURLWithEndSlash() + service.toLowerCase() + "/admin?request=" + REQUEST_UPDATE_CAPABILITIES + "&id=" + instanceId + "&filename=" + fileName;
                Object response = sendRequest(url, importFile, null, null, true);
                if (response instanceof AcknowlegementType) {
                    final AcknowlegementType ack = (AcknowlegementType) response;
                    if ("Success".equals(ack.getStatus())) {
                        return true;
                    } else {
                        LOGGER.log(Level.INFO, "Failure:{0}", ack.getMessage());
                    }
                } else if (response instanceof ExceptionReport) {
                    LOGGER.log(Level.WARNING, "The service return an exception:{0}", ((ExceptionReport) response).getMessage());
                }
            } catch (IOException ex) {
                LOGGER.log(Level.WARNING, ex.getLocalizedMessage(), ex);
            }
            return false;
        }


        /**
         * Return a complete URL for the specified service  (wms, wfs, csw,...) and instance identifier.
         *
         * @param service    The service name (wms, wfs, csw,...).
         * @param instanceId The instance identifier.
         * @return A complete URL for the specified service.
         */
        public String getInstanceURL(final String service, final String instanceId) {
            return getURLWithEndSlash() + service.toLowerCase() + '/' + instanceId;
        }

        /**
         *
         * @param serviceType
         * @param identifier
         * @return
         */
        public Service getMetadata(final String serviceType, final String identifier){
            final String url = getURLWithEndSlash()+serviceType.toUpperCase()+"/"+identifier+"/metadata";
            try {
                Object response = sendRequest(url, null);
                if(response instanceof Service){
                    return (Service)response;
                }
            } catch (IOException e) {
                LOGGER.log(Level.WARNING, "Error when send request to server", e);
            }
            return null;
        }

        /**
         *
         * @param serviceType
         * @param identifier
         * @return
         */
        public LayerList getLayers(final String serviceType, final String identifier){
            final String url = getURLWithEndSlash()+serviceType.toUpperCase()+"/"+identifier+"/layers";
            try {
                Object response = sendRequest(url, null);
                if(response instanceof LayerList){
                    return (LayerList)response;
                }
            } catch (IOException e) {
                LOGGER.log(Level.WARNING, "Error when send request to server", e);
            }
            return null;
        }

    }

    /**
     * Configuration methods for providers
     */
    public final class Providers {

        /**
         * Restart all layer providers.
         * 
         * @return True if the operation succeed.
         */
        public boolean restartAllLayerProviders() {
            try {
                final String url = getURLWithEndSlash() + "configuration?request=" + REQUEST_RESTART_ALL_LAYER_PROVIDERS;
                return sendRequestAck(url, null);
            } catch (IOException ex) {
                LOGGER.log(Level.WARNING, ex.getLocalizedMessage(), ex);
            }
            return false;
        }

        /**
         * Restart all layer providers.
         * 
         * @return True if the operation succeed.
         */
        public boolean restartAllStyleProviders() {
            try {
                final String url = getURLWithEndSlash() + "configuration?request=" + REQUEST_RESTART_ALL_STYLE_PROVIDERS;
                return sendRequestAck(url, null);
            } catch (IOException ex) {
                LOGGER.log(Level.WARNING, ex.getLocalizedMessage(), ex);
            }
            return false;
        }

        /**
         * Add a new source provider to the service.
         *
         * @param serviceName The provider service name (shapefile, coverage-sql, ...)
         * @param config      The configuration Object to add to the specific provider file.
         * @return
         */
        public AcknowlegementType createProvider(final String serviceName, final ParameterValueGroup config) {
            ArgumentChecks.ensureNonNull("service name", serviceName);
            ArgumentChecks.ensureNonNull("config", config);
            try {
                final String url = getURLWithEndSlash() + "configuration?request=" + REQUEST_CREATE_PROVIDER + "&serviceName=" + serviceName;
                Object response = sendRequest(url, config);
                if (response instanceof AcknowlegementType) {
                    final AcknowlegementType ack = (AcknowlegementType) response;
                    if ("Success".equals(ack.getStatus())) {
                        fireProviderCreated(serviceName, config);
                        return null;
                    } else {
                        return ack;
                    }
                } else if (response instanceof ExceptionReport) {
                    return new AcknowlegementType("Failure", ((ExceptionReport) response).getMessage());
                }
            } catch (IOException ex) {
                LOGGER.log(Level.WARNING, ex.getLocalizedMessage(), ex);
                return new AcknowlegementType("Failure", ex.getMessage());
            }
            return null;
        }

        /**
         * Get the source provider configuration.
         *
         * @param id The identifier of the source
         * @param descriptor The descriptor allowing to read the configuration Object.
         * @return
         */
        public GeneralParameterValue getProviderConfiguration(final String id, final ParameterDescriptorGroup descriptor) {
            try {
                final String url = getURLWithEndSlash() + "configuration?request=" + REQUEST_GET_PROVIDER_CONFIG + "&id=" + id;
                Object response = sendRequest(url, null, descriptor, null, false);
                if (response instanceof GeneralParameterValue) {
                    return (GeneralParameterValue) response;
                } else if (response instanceof ExceptionReport) {
                    LOGGER.log(Level.WARNING, "The service return an exception:{0}", ((ExceptionReport) response).getMessage());
                }
            } catch (IOException ex) {
                LOGGER.log(Level.WARNING, ex.getLocalizedMessage(), ex);
            }
            return null;
        }

        /**
         * Remove a source provider in the service.
         *
         * @param id The identifier of the source
         * @return
         */
        public boolean deleteProvider(final String id) {
            return deleteProvider(id, false);
        }

        /**
         * Remove a source provider in the service and eventually delete data.
         *
         * @param id The identifier of the source
         * @param deleteData {@code True} to delete the data.
         * @return
         */
        public boolean deleteProvider(final String id, final boolean deleteData) {
            try {
                final StringBuilder url = new StringBuilder();
                url.append(getURLWithEndSlash()).append("configuration?request=").append(REQUEST_DELETE_PROVIDER)
                        .append("&id=").append(id);
                if (deleteData) {
                    url.append("&deleteData=").append(deleteData);
                }
                Object response = sendRequest(url.toString(), null);
                if (response instanceof AcknowlegementType) {
                    final AcknowlegementType ack = (AcknowlegementType) response;
                    if ("Success".equals(ack.getStatus())) {
                        fireProviderDeleted(id);
                        return true;
                    } else {
                        LOGGER.log(Level.INFO, "Failure:{0}", ack.getMessage());
                    }
                } else if (response instanceof ExceptionReport) {
                    LOGGER.log(Level.WARNING, "The service return an exception:{0}", ((ExceptionReport) response).getMessage());
                }
            } catch (IOException ex) {
                LOGGER.log(Level.WARNING, ex.getLocalizedMessage(), ex);
            }
            return false;
        }

        /**
         * Modify a source provider in the service.
         *
         * @param serviceName The provider type (shapefile, coverage-sql, ...)
         * @param id          The identifier of the source to update.
         * @param config      The configuration Object to modify on the specific provider file.
         * @return
         */
        public boolean updateProvider(final String serviceName, final String id, final ParameterValueGroup config) {
            try {
                final String url = getURLWithEndSlash() + "configuration?request=" + REQUEST_UPDATE_PROVIDER + "&serviceName=" + serviceName + "&id=" + id;
                final Object response = sendRequest(url, config);
                if (response instanceof AcknowlegementType) {
                    final AcknowlegementType ack = (AcknowlegementType) response;
                    if ("Success".equals(ack.getStatus())) {
                        fireProviderUpdated(serviceName, id, config);
                        return true;
                    } else {
                        LOGGER.log(Level.INFO, "Failure:{0}", ack.getMessage());
                    }
                } else if (response instanceof ExceptionReport) {
                    LOGGER.log(Level.WARNING, "The service return an exception:{0}", ((ExceptionReport) response).getMessage());
                }
            } catch (IOException ex) {
                LOGGER.log(Level.WARNING, ex.getLocalizedMessage(), ex);
            }
            return false;
        }

        /**
         * Reload a source provider in the service.
         *
         * @param id The identifier of the source
         * @return
         */
        public boolean restartProvider(final String id) {
            try {
                final String url = getURLWithEndSlash() + "configuration?request=" + REQUEST_RESTART_PROVIDER + "&id=" + id;
                return sendRequestAck(url, null);
            } catch (IOException ex) {
                LOGGER.log(Level.WARNING, ex.getLocalizedMessage(), ex);
            }
            return false;
        }


        // LAYER PROVIDERS ACTIONS /////////////////////////////////////////////

        /**
         * Add a new layer to a source provider in the service.
         *
         * @param id The identifier of the provider
         * @param config the configuration object of the layer.
         * @return
         */
        public boolean createLayer(final String id, final ParameterValueGroup config) {
            ArgumentChecks.ensureNonNull("id", id);
            ArgumentChecks.ensureNonNull("config", config);
            try {
                final String url = getURLWithEndSlash() + "configuration?request=" + REQUEST_CREATE_LAYER + "&id=" + id;
                return sendRequestAck(url, config);
            } catch (IOException ex) {
                LOGGER.log(Level.WARNING, ex.getLocalizedMessage(), ex);
            }
            return false;
        }

        /**
         * Remove a source provider in the service.
         *
         * @param id The identifier of the provider
         * @param layerName The name of the layer to delete.
         * @return
         */
        public boolean deleteLayer(final String id, final String layerName) {
            try {
                final String url = getURLWithEndSlash() + "configuration?request=" + REQUEST_DELETE_LAYER + "&id=" + id + "&layerName=" + layerName;
                return sendRequestAck(url, null);
            } catch (IOException ex) {
                LOGGER.log(Level.WARNING, ex.getLocalizedMessage(), ex);
            }
            return false;
        }

        /**
         * Add a new layer to a source provider in the service.
         *
         * @param id The identifier of the provider
         * @param layerName The name of the layer to update.
         * @param layer the new configuration object of the layer.
         * @return
         */
        public boolean updateLayer(final String id, final String layerName, final ParameterValueGroup layer) {
            try {
                final String url = getURLWithEndSlash() + "configuration?request=" + REQUEST_UPDATE_LAYER + "&id=" + id + "&layerName=" + layerName;
                return sendRequestAck(url, layer);
            } catch (IOException ex) {
                LOGGER.log(Level.WARNING, ex.getLocalizedMessage(), ex);
            }
            return false;
        }

        // STYLE PROVIDERS ACTIONS /////////////////////////////////////////////

        public MutableStyle downloadStyle(final String id, final String styleName) {
            ArgumentChecks.ensureNonNull("id", id);
            ArgumentChecks.ensureNonNull("styleName", styleName);

            try {
                final String url = getURLWithEndSlash() + "configuration?request=" + REQUEST_DOWNLOAD_STYLE + "&id=" + id + "&styleName=" + styleName;
                Object response = sendRequest(url, null, null, StyleXmlIO.getJaxbContext110(), false);

                if (response instanceof ExceptionReport) {
                    LOGGER.log(Level.WARNING, "The service return an exception:{0}", ((ExceptionReport) response).getMessage());
                } else {
                    final StyleXmlIO utils = new StyleXmlIO();
                    return utils.readStyle(response, SymbologyEncoding.V_1_1_0);
                }
            } catch (IOException | JAXBException | FactoryException ex) {
                LOGGER.log(Level.WARNING, ex.getLocalizedMessage(), ex);
            }
            return null;
        }

        /**
         * @param id name of the SLD provider
         * @param styleName name of the new style.
         * @param style : SLD or other
         * @return null if successful, AcknowlegementType if failed
         */
        public boolean createStyle(final String id, final String styleName, final Object style) {
            ArgumentChecks.ensureNonNull("id", id);
            ArgumentChecks.ensureNonNull("styleName", styleName);
            ArgumentChecks.ensureNonNull("style", style);
            try {
                final String url = getURLWithEndSlash() + "configuration?request=" + REQUEST_CREATE_STYLE + "&id=" + id + "&styleName=" + styleName;
                return sendRequestAck(url, style);
            } catch (IOException ex) {
                LOGGER.log(Level.WARNING, ex.getLocalizedMessage(), ex);
            }
            return false;
        }

        /**
         * Remove a style in the specified provider.
         * 
         * @param id provider id.
         * @param styleName style id.
         * @return true if successful.
         */
        public boolean deleteStyle(final String id, final String styleName) {
            ArgumentChecks.ensureNonNull("id", id);
            ArgumentChecks.ensureNonNull("styleName", styleName);

            try {
                final String url = getURLWithEndSlash() + "configuration?request=" + REQUEST_DELETE_STYLE + "&id=" + id + "&styleName=" + styleName;
                return sendRequestAck(url, null);
            } catch (IOException ex) {
                LOGGER.log(Level.WARNING, ex.getLocalizedMessage(), ex);
            }
            return false;
        }

        /**
         * Update a style
         *
         * @param id        The identifier of the provider
         * @param styleName The identifier of the style
         * @param style     The new style definition
         * @return
         */
        public boolean updateStyle(final String id, final String styleName, final Object style) {
            ArgumentChecks.ensureNonNull("id", id);
            ArgumentChecks.ensureNonNull("styleName", styleName);
            ArgumentChecks.ensureNonNull("style", style);
            try {
                final String url = getURLWithEndSlash() + "configuration?request=" + REQUEST_UPDATE_STYLE + "&id=" + id + "&styleName=" + styleName;
                return sendRequestAck(url, style);
            } catch (IOException ex) {
                LOGGER.log(Level.WARNING, ex.getLocalizedMessage(), ex);
            }
            return false;
        }

        /**
         * Get the provider service configuration description.
         *
         * @param serviceName name of the provider service.
         * @return
         */
        public GeneralParameterDescriptor getServiceDescriptor(final String serviceName) {
            try {
                final String url = getURLWithEndSlash() + "configuration?request=" + REQUEST_GET_SERVICE_DESCRIPTOR + "&serviceName=" + serviceName;
                Object response = sendDescriptorRequest(url, null);
                if (response instanceof GeneralParameterDescriptor) {
                    return (GeneralParameterDescriptor) response;
                } else if (response instanceof ExceptionReport) {
                    LOGGER.log(Level.WARNING, "The service return an exception:{0}", ((ExceptionReport) response).getMessage());
                } else {
                    LOGGER.log(Level.WARNING, "Unexpected response type :{0}", response);
                }
            } catch (IOException ex) {
                LOGGER.log(Level.WARNING, ex.getLocalizedMessage(), ex);
            }
            return null;
        }

        /**
         * Get the provider service source configuration description.
         *
         * @param serviceName name of the provider service.
         * @return
         */
        public GeneralParameterDescriptor getSourceDescriptor(final String serviceName) {
            try {
                final String url = getURLWithEndSlash() + "configuration?request=" + REQUEST_GET_SOURCE_DESCRIPTOR + "&serviceName=" + serviceName;
                Object response = sendDescriptorRequest(url, null);
                if (response instanceof GeneralParameterDescriptor) {
                    return (GeneralParameterDescriptor) response;
                } else if (response instanceof ExceptionReport) {
                    LOGGER.log(Level.WARNING, "The service return an exception:{0}", ((ExceptionReport) response).getMessage());
                } else {
                    LOGGER.log(Level.WARNING, "Unexpected response type :{0}", response);
                }
            } catch (IOException ex) {
                LOGGER.log(Level.WARNING, ex.getLocalizedMessage(), ex);
            }
            return null;
        }

        public ProvidersReport listProviders() {
            try {
                final String url = getURLWithEndSlash() + "configuration?request=" + REQUEST_LIST_SERVICES;
                final Object response = sendRequest(url, null);
                if (response instanceof ProvidersReport) {
                    return (ProvidersReport) response;
                } else if (response instanceof ExceptionReport) {
                    LOGGER.log(Level.WARNING, "The service return an exception:{0}", ((ExceptionReport) response).getMessage());
                    return null;
                } else {
                    LOGGER.warning("The service respond uncorrectly");
                    return null;
                }
            } catch (IOException ex) {
                LOGGER.log(Level.WARNING, ex.getLocalizedMessage(), ex);
            }
            return null;
        }

<<<<<<< HEAD
        /**
         * Send file on constellation server
         *
         * @param file file to sent
         * @param name future data name
         * @param dataType data type (raster, vector or sensor)
         * @return true if file sent without problem
         */
        public DataInformation uploadData(File file, String dataType){
            //create form body part
            FormDataBodyPart fileBody = new FormDataBodyPart(file, MediaType.APPLICATION_OCTET_STREAM_TYPE);
            FormDataBodyPart dataTypeBody = new FormDataBodyPart(dataType, MediaType.TEXT_PLAIN_TYPE);


            try {
                // create content disposition do give file name on server
                FormDataContentDisposition cdFile = new FormDataContentDisposition("form-data; name=\"file\"; filename=\""+file.getName()+"\"");
                fileBody.setContentDisposition(cdFile);
                FormDataContentDisposition cdDataType = new FormDataContentDisposition("form-data; name=\"type\"");
                dataTypeBody.setContentDisposition(cdDataType);
            } catch (ParseException e) {
                LOGGER.log(Level.WARNING, "error on cd building", e);
                return null;
            }

            MultiPart multi = new MultiPart();
            multi.bodyPart(fileBody);
            multi.bodyPart(dataTypeBody);

            // generate jersey client to send file
            Client c = ClientBuilder.newClient();
            WebTarget service = c.target(getURLWithEndSlash());
            ClientResponse response = service.path("data/upload").request(MediaType.MULTIPART_FORM_DATA).post(Entity.entity(multi, MediaType.MULTIPART_FORM_DATA), ClientResponse.class);

            DataInformation information = response.readEntity(DataInformation.class, null);
            return information;
        }

=======
>>>>>>> a4be597f
        public DataDescription getLayerDataDescription(String providerId, String layerName) {
            ArgumentChecks.ensureNonNull("providerId", providerId);
            ArgumentChecks.ensureNonNull("layerName", layerName);

            try {
                providerId = URLEncoder.encode(providerId, "UTF-8");
                layerName  = URLEncoder.encode(layerName, "UTF-8");
            } catch (UnsupportedEncodingException ignore) {
            }

            final String url = getURLWithEndSlash() + "provider/" + providerId + "/" + layerName + "/dataDescription";
            try {
                final Object response = sendRequest(url, null);
                if (response instanceof DataDescription) {
                    return (DataDescription) response;
                }
            } catch (IOException ex) {
                LOGGER.log(Level.WARNING, ex.getLocalizedMessage(), ex);
            }
            return null;
        }
    }

    /**
     * Configuration methods for task scheduler.
     */
    public final class Tasks {

        /**
         * Ask for a list of all available process.
         * @return A list of process identifier.
         */
        public StringList listProcess() {
            try {
                final String url = getURLWithEndSlash() + "configuration?request=" + REQUEST_LIST_PROCESS;
                final Object response = sendRequest(url, null);
                if (response instanceof StringList) {
                    return (StringList) response;
                } else if (response instanceof ExceptionReport) {
                    LOGGER.log(Level.WARNING, "The service return an exception:{0}", ((ExceptionReport) response).getMessage());
                    return null;
                } else {
                    LOGGER.warning("The service respond uncorrectly");
                    return null;
                }
            } catch (IOException ex) {
                LOGGER.log(Level.WARNING, ex.getLocalizedMessage(), ex);
            }
            return null;
        }

        /**
         * Ask for a list of all available process in the specified factory.
         *
         * @param authorityCode
         * @return A list of process identifier.
         */
        public StringList listProcessForFactory(final String authorityCode) {
            try {
                final String url = getURLWithEndSlash() + "configuration?request=" + REQUEST_LIST_PROCESS_FOR_FACTO + "&authorityCode=" + authorityCode;
                final Object response = sendRequest(url, null);
                if (response instanceof StringList) {
                    return (StringList) response;
                } else if (response instanceof ExceptionReport) {
                    LOGGER.log(Level.WARNING, "The service return an exception:{0}", ((ExceptionReport) response).getMessage());
                    return null;
                } else {
                    LOGGER.warning("The service respond uncorrectly");
                    return null;
                }
            } catch (IOException ex) {
                LOGGER.log(Level.WARNING, ex.getLocalizedMessage(), ex);
            }
            return null;
        }

        /**
         * Ask for a list of all available process factories.
         * @return A list of process factories authority code.
         */
        public StringList listProcessFactories() {
            try {
                final String url = getURLWithEndSlash() + "configuration?request=" + REQUEST_LIST_PROCESS_FACTORIES;
                final Object response = sendRequest(url, null);
                if (response instanceof StringList) {
                    return (StringList) response;
                } else if (response instanceof ExceptionReport) {
                    LOGGER.log(Level.WARNING, "The service return an exception:{0}", ((ExceptionReport) response).getMessage());
                    return null;
                } else {
                    LOGGER.warning("The service respond uncorrectly");
                    return null;
                }
            } catch (IOException ex) {
                LOGGER.log(Level.WARNING, ex.getLocalizedMessage(), ex);
            }
            return null;
        }

        /**
         * Ask for a list of all tasks.
         * @return A tree representing the registered tasks.
         */
        public StringTreeNode listTasks() {
            try {
                final String url = getURLWithEndSlash() + "configuration?request=" + REQUEST_LIST_TASKS;
                final Object response = sendRequest(url, null);
                if (response instanceof StringTreeNode) {
                    return (StringTreeNode) response;
                } else if (response instanceof ExceptionReport) {
                    LOGGER.log(Level.WARNING, "The service return an exception:{0}", ((ExceptionReport) response).getMessage());
                    return null;
                } else {
                    LOGGER.warning("The service respond uncorrectly");
                    return null;
                }
            } catch (IOException ex) {
                LOGGER.log(Level.WARNING, ex.getLocalizedMessage(), ex);
            }
            return null;
        }

        /**
         * Get the parameters description for the given process.
         * @param authority
         * @param code
         * @return
         */
        public GeneralParameterDescriptor getProcessDescriptor(final String authority, final String code) {
            try {
                final String url = getURLWithEndSlash() + "configuration?request=" + REQUEST_GET_PROCESS_DESC + "&authority=" + authority + "&code=" + code;
                Object response = sendDescriptorRequest(url, null);
                if (response instanceof GeneralParameterDescriptor) {
                    return (GeneralParameterDescriptor) response;
                } else if (response instanceof ExceptionReport) {
                    LOGGER.log(Level.WARNING, "The service return an exception:{0}", ((ExceptionReport) response).getMessage());
                } else {
                    LOGGER.log(Level.WARNING, "Unexpected response type :{0}", response);
                }
            } catch (IOException ex) {
                LOGGER.log(Level.WARNING, ex.getLocalizedMessage(), ex);
            }
            return null;
        }

        /**
         * Get the parameters for the given task
         *
         * @param id
         * @param desc
         * @return
         */
        public GeneralParameterValue getTaskParameters(final String id, ParameterDescriptorGroup desc) {
            try {
                final String url = getURLWithEndSlash() + "configuration?request=" + REQUEST_GET_TASK_PARAMS + "&id=" + id;
                Object response = sendRequest(url, null, desc, null, false);
                if (response instanceof GeneralParameterValue) {
                    return (GeneralParameterValue) response;
                } else if (response instanceof ExceptionReport) {
                    LOGGER.log(Level.WARNING, "The service return an exception:{0}", ((ExceptionReport) response).getMessage());
                } else {
                    LOGGER.log(Level.WARNING, "Unexpected response type :{0}", response);
                }
            } catch (IOException ex) {
                LOGGER.log(Level.WARNING, ex.getLocalizedMessage(), ex);
            }
            return null;
        }

        /**
         * Create a new task.
         *
         * @param authority
         * @param code
         * @param id
         * @param title
         * @param step
         * @param parameters
         * @return
         */
        public boolean createTask(final String authority, final String code, final String id,
                                  final String title, final int step, final GeneralParameterValue parameters) {
            ArgumentChecks.ensureNonNull("authority", authority);
            ArgumentChecks.ensureNonNull("code", code);
            ArgumentChecks.ensureNonNull("id", id);
            ArgumentChecks.ensureNonNull("title", title);
            ArgumentChecks.ensureNonNull("step", step);
            ArgumentChecks.ensureNonNull("parameters", parameters);
            try {
                final String url = getURLWithEndSlash() + "configuration?request=" + REQUEST_CREATE_TASK
                        + "&authority=" + authority
                        + "&code=" + code
                        + "&id=" + id
                        + "&title=" + URLEncoder.encode(title, "UTF-8")
                        + "&step=" + step;
                return sendRequestAck(url, parameters);
            } catch (IOException ex) {
                LOGGER.log(Level.WARNING, ex.getLocalizedMessage(), ex);
            }
            return false;
        }


        /**
         * Update a task.
         *
         * @param authority
         * @param code
         * @param id
         * @param title
         * @param step
         * @param parameters
         * @return
         */
        public boolean updateTask(final String authority, final String code, final String id,
                                  final String title, final int step, final GeneralParameterValue parameters) {
            ArgumentChecks.ensureNonNull("authority", authority);
            ArgumentChecks.ensureNonNull("code", code);
            ArgumentChecks.ensureNonNull("id", id);
            ArgumentChecks.ensureNonNull("title", title);
            ArgumentChecks.ensureNonNull("step", step);
            ArgumentChecks.ensureNonNull("parameters", parameters);
            try {
                final String url = getURLWithEndSlash() + "configuration?request=" + REQUEST_UPDATE_TASK
                        + "&authority=" + authority
                        + "&code=" + code
                        + "&id=" + id
                        + "&title=" + title
                        + "&step=" + step;
                return sendRequestAck(url, parameters);
            } catch (IOException ex) {
                LOGGER.log(Level.WARNING, ex.getLocalizedMessage(), ex);
            }
            return false;
        }


        /**
         * Delete an existing task.
         * @param id
         */
        public boolean deleteTask(final String id) {
            ArgumentChecks.ensureNonNull("id", id);
            try {
                final String url = getURLWithEndSlash().toString() + "configuration?request=" + REQUEST_DELETE_TASK + "&id=" + id;
                return sendRequestAck(url, null);
            } catch (IOException ex) {
                LOGGER.log(Level.WARNING, ex.getLocalizedMessage(), ex);
            }
            return false;
        }

    }

    /**
     * Configuration methods for csw
     */
    public class Csws {

        public boolean refreshIndex(final String id, final boolean asynchrone) {
            try {
                final String url = getURLWithEndSlash() + "configuration?request=" + REQUEST_REFRESH_INDEX + "&id=" + id + "&asynchrone=" + asynchrone;
                return sendRequestAck(url, null);
            } catch (IOException ex) {
                LOGGER.log(Level.WARNING, ex.getLocalizedMessage(), ex);
            }
            return false;
        }

        public boolean addToIndex(final String id, final List<String> identifiers) {
            try {
                final String idList = StringUtilities.toCommaSeparatedValues(identifiers);
                final String url = getURLWithEndSlash() + "configuration?request=" + REQUEST_ADD_TO_INDEX + "&id=" + id + "&identifiers=" + idList;
                return sendRequestAck(url, null);
            } catch (IOException ex) {
                LOGGER.log(Level.WARNING, ex.getLocalizedMessage(), ex);
            }
            return false;
        }

        public boolean removeFromIndex(final String id, final List<String> identifiers) {
            try {
                final String idList = StringUtilities.toCommaSeparatedValues(identifiers);
                final String url = getURLWithEndSlash() + "configuration?request=" + REQUEST_REMOVE_FROM_INDEX + "&id=" + id + "&identifiers=" + idList;
                return sendRequestAck(url, null);
            } catch (IOException ex) {
                LOGGER.log(Level.WARNING, ex.getLocalizedMessage(), ex);
            }
            return false;
        }

        public boolean clearCache(final String id) {
            try {
                final String url = getURLWithEndSlash() + "csw/admin?request=" + REQUEST_CLEAR_CACHE + "&id=" + id;
                return sendRequestAck(url, null);
            } catch (IOException ex) {
                LOGGER.log(Level.WARNING, ex.getLocalizedMessage(), ex);
            }
            return false;
        }

        public boolean importFile(final String id, final File importFile, final String fileName) {
            try {
                final String url = getURLWithEndSlash() + "configuration?request=" + REQUEST_IMPORT_RECORDS + "&id=" + id + "&filename=" + fileName;
                return sendRequestAck(url, importFile, null, null, true);
            } catch (IOException ex) {
                LOGGER.log(Level.WARNING, ex.getLocalizedMessage(), ex);
            }
            return false;
        }

        public boolean metadataExist(final String id, final String metadataName) {
            try {
                final String url = getURLWithEndSlash() + "configuration?request=" + REQUEST_METADATA_EXIST + "&id=" + id + "&metadata=" + metadataName;
                Object response = sendRequest(url, null);
                if (response instanceof AcknowlegementType) {
                    final AcknowlegementType ack = (AcknowlegementType) response;
                    if ("Exist".equals(ack.getStatus())) {
                        return true;
                    } else if ("Not Exist".equals(ack.getStatus())) {
                        return false;
                    } else {
                        LOGGER.log(Level.WARNING, "Failure:{0}", ack.getMessage());
                    }
                } else if (response instanceof ExceptionReport) {
                    LOGGER.log(Level.WARNING, "The service return an exception:{0}", ((ExceptionReport) response).getMessage());
                }
            } catch (IOException ex) {
                LOGGER.log(Level.WARNING, ex.getLocalizedMessage(), ex);
            }
            return false;
        }

        public boolean deleteMetadata(final String id, final String metadataName) {
            try {
                final String url = getURLWithEndSlash() + "configuration?request=" + REQUEST_DELETE_RECORDS + "&id=" + id + "&metadata=" + metadataName;
                return sendRequestAck(url, null);
            } catch (IOException ex) {
                LOGGER.log(Level.WARNING, ex.getLocalizedMessage(), ex);
            }
            return false;
        }

         public boolean deleteAllMetadata(final String id) {
            try {
                final String url = getURLWithEndSlash() + "configuration?request=" + REQUEST_DELETE_ALL_RECORDS + "&id=" + id;
                return sendRequestAck(url, null);
            } catch (IOException ex) {
                LOGGER.log(Level.WARNING, ex.getLocalizedMessage(), ex);
            }
            return false;
        }

        public Collection<String> getAvailableDataSourceType() {
            try {
                final String url = getURLWithEndSlash() + "configuration?request=" + REQUEST_AVAILABLE_SOURCE_TYPE;
                Object response = sendRequest(url, null);
                if (response instanceof StringList) {
                    final StringList sl = (StringList) response;
                    return sl.getList();
                } else if (response instanceof ExceptionReport) {
                    LOGGER.log(Level.WARNING, "The service return an exception:{0}", ((ExceptionReport) response).getMessage());
                }
            } catch (IOException ex) {
                LOGGER.log(Level.WARNING, ex.getLocalizedMessage(), ex);
            }
            return new ArrayList<>();
        }
    }


    // convinient methods //////////////////////////////////////////////////////

    protected boolean sendRequestAck(String sourceURL, Object request, ParameterDescriptorGroup descriptor,
                                     MarshallerPool unmarshallerPool, boolean put) throws MalformedURLException, IOException {
        final Object response = sendRequest(sourceURL, request, descriptor, unmarshallerPool, put);
        if (response instanceof AcknowlegementType) {
            final AcknowlegementType ak = (AcknowlegementType) response;
            if ("Success".equalsIgnoreCase(ak.getStatus())) {
                return true;
            } else {
                LOGGER.log(Level.WARNING, "Failure:{0}", ak.getMessage());
            }
        } else if (response instanceof ExceptionReport) {
            LOGGER.log(Level.WARNING, "The service return an exception:{0}", ((ExceptionReport) response).getMessage());
        } else {
            LOGGER.warning("The service respond uncorrectly");
        }
        return false;
    }

    protected boolean sendRequestAck(String sourceURL, Object request) throws MalformedURLException, IOException {
        return sendRequestAck(sourceURL, request, null, null, false);
    }

    protected Object sendRequest(String sourceURL, Object request) throws MalformedURLException, IOException {
        return sendRequest(sourceURL, request, null, null, false);
    }

    /**
     * Send a request to another service.
     *
     * @param sourceURL the URL of the distant web-service
     * @param request   The XML object to send in POST mode (if null the request is GET)
     * @param descriptor
     * @param unmarshallerPool
     * @param put
     * @return The object corresponding to the XML response of the distant web-service
     * @throws java.net.MalformedURLException
     * @throws java.io.IOException
     */
    protected Object sendRequest(String sourceURL, Object request, ParameterDescriptorGroup descriptor,
                                 MarshallerPool unmarshallerPool, boolean put) throws MalformedURLException, IOException {

        //fix possible not correctly encoded url parameters.
        final int index = sourceURL.indexOf('?');
        if (index > 0) {
            String params = sourceURL.substring(index + 1);
            final StringBuilder sb = new StringBuilder();
            final String[] parts = params.split("&");
            for (int i = 0; i < parts.length; i++) {
                String part = parts[i];
                final int sepi = part.indexOf('=');
                if (sepi > 0) {
                    sb.append(URLEncoder.encode(part.substring(0, sepi), "UTF-8"));
                    sb.append('=');
                    sb.append(URLEncoder.encode(part.substring(sepi + 1), "UTF-8"));

                } else {
                    part = URLEncoder.encode(part, "UTF-8");
                    sb.append(part);
                }

                if (i < parts.length - 1) {
                    sb.append('&');
                }
            }
            params = sb.toString();
            sourceURL = sourceURL.substring(0, index + 1) + params;
        }

        final URL source = new URL(sourceURL);
        final HttpURLConnection conec = (HttpURLConnection) source.openConnection();
        conec.setRequestProperty("Accept", "application/xml");
        getClientSecurity().secure(conec);
        applySessionId(conec);

        try {
            // for a POST request
            if (request != null) {

                conec.setDoOutput(true);
                if (put) {
                    conec.setRequestMethod("PUT");
                }

                //if request is String, it's a json part
                if (request instanceof String) {
                    conec.setRequestProperty("Accept", "application/json");
                    String sRequest = (String) request;
                    doJsonPost(sRequest, conec);

                } else {
                    doXMLPost(request, conec);
                }
            }

            return readResponse(descriptor, unmarshallerPool, conec);

        } catch (IOException ex) {
            LOGGER.log(Level.WARNING, "The Distant service have made an error", ex);
            return null;
        }
    }

    /**
     * Unmarshall server response.
     *
     * @param descriptor used to transform XML
     * @param unmarshallerPool Pool to load unmarshaller
     * @param conec {@link HttpURLConnection} to access to constellation server side
     * @return an object which contains service state (create or not for example)
     * @throws IOException
     */
    private Object readResponse(ParameterDescriptorGroup descriptor, MarshallerPool unmarshallerPool, HttpURLConnection conec) throws IOException {
        if (unmarshallerPool == null) {
            //use default pool
            unmarshallerPool = POOL;
        }

        Object response = null;
        readSessionId(conec);
        try {
            final Unmarshaller unmarshaller = unmarshallerPool.acquireUnmarshaller();
            final InputStream responseStream = AbstractRequest.openRichException(conec, getClientSecurity());
            response = unmarshaller.unmarshal(responseStream);
            unmarshallerPool.recycle(unmarshaller);
            if (response instanceof JAXBElement) {
                JAXBElement element = (JAXBElement) response;
                if (element.getName().equals(ObjectFactory.SOURCE_QNAME)
                        || element.getName().equals(ObjectFactory.LAYER_QNAME)
                        || element.getName().equals(ObjectFactory.INPUT_QNAME)) {
                    final ParameterValueReader reader = new ParameterValueReader(descriptor);
                    reader.setInput(element.getValue());
                    response = reader.read();
                } else {
                    response = ((JAXBElement) response).getValue();
                }
            }
        } catch (JAXBException ex) {
            LOGGER.log(Level.WARNING, "The distant service does not respond correctly: unable to unmarshall response document.\ncause: {0}", ex.getMessage());
        } catch (XMLStreamException ex) {
            LOGGER.log(Level.WARNING, "The distant service does not respond correctly: unable to read xml response document.\ncause: {0}", ex.getMessage());
        } catch (IllegalAccessError ex) {
            LOGGER.log(Level.WARNING, "The distant service does not respond correctly: unable to unmarshall response document.\ncause: {0}", ex.getMessage());
        }
        return response;
    }

    /**
     * Send request with inner JSON
     * @param request JSON object which define object to send
     * @param conec {@link HttpURLConnection} to access to constellation server side
     */
    private void doJsonPost(Object request, HttpURLConnection conec) {
        try {
            //Define request
            conec.setRequestMethod("POST");
            conec.setRequestProperty("Content-Type", "application/json");

            //Send request
            OutputStream os = conec.getOutputStream();
            os.write(request.toString().getBytes());
            os.flush();
            if (conec.getResponseCode() != 200) {
                throw new RuntimeException("Failed : HTTP error code : "
                        + conec.getResponseCode());
            }
        } catch (IOException e) {
            LOGGER.log(Level.WARNING, "", e);
        }
    }


    /**
     * Send request with inner XML
     *
     * @param request object which will be send as XML
     * @param conec {@link HttpURLConnection} to access to constellation server side
     * @throws IOException
     */
    private void doXMLPost(Object request, HttpURLConnection conec) throws IOException {
        conec.setRequestProperty("Content-Type", "text/xml");

        if (request instanceof GeneralParameterValue) {
            final ParameterValueWriter writer = new ParameterValueWriter();
            try {
                writer.setOutput(conec.getOutputStream());
                writer.write((GeneralParameterValue) request);
            } catch (XMLStreamException ex) {
                LOGGER.log(Level.WARNING, "unable to marshall the request", ex);
            }
        } else if (request instanceof Style) {
            final StyleXmlIO util = new StyleXmlIO();
            try {
                util.writeStyle(conec.getOutputStream(), (Style) request, StyledLayerDescriptor.V_1_1_0);
            } catch (JAXBException ex) {
                LOGGER.log(Level.WARNING, "unable to marshall the request", ex);
            }
        } else if (request instanceof org.opengis.sld.StyledLayerDescriptor) {
            final StyleXmlIO util = new StyleXmlIO();
            try {
                util.writeSLD(conec.getOutputStream(),
                        (org.opengis.sld.StyledLayerDescriptor) request, StyledLayerDescriptor.V_1_1_0);
            } catch (JAXBException ex) {
                LOGGER.log(Level.WARNING, "unable to marshall the request", ex);
            }
        } else if (request instanceof File) {
            final FileInputStream in = new FileInputStream((File) request);
            final OutputStream out = conec.getOutputStream();
            try {
                final byte[] buffer = new byte[4096];
                int bytesRead;

                while ((bytesRead = in.read(buffer)) != -1) {
                    out.write(buffer, 0, bytesRead); // write
                }
            } finally {
                out.close();
                in.close();
            }
        } else {
            try {
                final Marshaller marshaller = POOL.acquireMarshaller();
                marshaller.marshal(request, conec.getOutputStream());
                POOL.recycle(marshaller);
            } catch (JAXBException ex) {
                LOGGER.log(Level.WARNING, "unable to marshall the request", ex);
            }
        }
    }

    /**
     * Send a request to another service.
     *
     * @param sourceURL the URL of the distant web-service
     * @param request   The XML object to send in POST mode (if null the request is GET)
     * @return The object corresponding to the XML response of the distant web-service
     * @throws java.net.MalformedURLException
     * @throws java.io.IOException
     */
    protected Object sendDescriptorRequest(String sourceURL, Object request) throws MalformedURLException, IOException {

        final URL source = new URL(sourceURL);
        final URLConnection conec = source.openConnection();
        getClientSecurity().secure(conec);
        Object response = null;
        applySessionId(conec);

        try {

            // for a POST request
            if (request != null) {

                conec.setDoOutput(true);
                conec.setRequestProperty("Content-Type", "text/xml");
                try {
                    final Marshaller marshaller = POOL.acquireMarshaller();
                    marshaller.marshal(request, conec.getOutputStream());
                    POOL.recycle(marshaller);
                } catch (JAXBException ex) {
                    LOGGER.log(Level.WARNING, "unable to marshall the request", ex);
                }

            }
            try {
                readSessionId(conec);
                final ParameterDescriptorReader reader = new ParameterDescriptorReader();
                final InputStream responseStream = AbstractRequest.openRichException(conec, getClientSecurity());
                reader.setInput(responseStream);
                reader.read();
                response = reader.getDescriptorsRoot();

            } catch (ClassNotFoundException ex) {
                LOGGER.log(Level.WARNING, "The distant service does not respond correctly: unable to read response document.\ncause: {0}", ex.getMessage());
            } catch (XMLStreamException ex) {
                LOGGER.log(Level.WARNING, "The distant service does not respond correctly: unable to read general parameter descriptor in response document.\ncause: {0}", ex.getMessage());
            } catch (IllegalAccessError ex) {
                LOGGER.log(Level.WARNING, "The distant service does not respond correctly: unable to unmarshall response document.\ncause: {0}", ex.getMessage());
            }
        } catch (IOException ex) {
            LOGGER.severe("The Distant service have made an error");
            return null;
        }
        return response;
    }

    protected String getURLWithEndSlash() {
        return (serverURL.toString().endsWith("/") ? serverURL.toString() : serverURL.toString() + '/');
    }
}<|MERGE_RESOLUTION|>--- conflicted
+++ resolved
@@ -16,7 +16,6 @@
  */
 package org.constellation.admin.service;
 
-<<<<<<< HEAD
 import javax.ws.rs.client.Client;
 import javax.ws.rs.client.ClientBuilder;
 import javax.ws.rs.client.Entity;
@@ -26,8 +25,6 @@
 import org.glassfish.jersey.media.multipart.FormDataContentDisposition;
 import org.glassfish.jersey.media.multipart.MultiPart;
 
-=======
->>>>>>> a4be597f
 import org.apache.sis.util.ArgumentChecks;
 import org.apache.sis.util.logging.Logging;
 import org.apache.sis.xml.MarshallerPool;
@@ -45,8 +42,10 @@
 import org.constellation.configuration.StringList;
 import org.constellation.configuration.StringTreeNode;
 import org.constellation.dto.DataDescription;
+import org.constellation.dto.DataMetadata;
 import org.constellation.dto.Service;
 import org.constellation.generic.database.GenericDatabaseMarshallerPool;
+import org.constellation.dto.DataInformation;
 import org.geotoolkit.client.AbstractRequest;
 import org.geotoolkit.client.AbstractServer;
 import org.geotoolkit.client.ServerFactory;
@@ -68,6 +67,7 @@
 import org.opengis.util.FactoryException;
 
 import javax.swing.event.EventListenerList;
+import javax.ws.rs.core.MediaType;
 import javax.xml.bind.JAXBElement;
 import javax.xml.bind.JAXBException;
 import javax.xml.bind.Marshaller;
@@ -84,6 +84,7 @@
 import java.net.URL;
 import java.net.URLConnection;
 import java.net.URLEncoder;
+import java.text.ParseException;
 import java.util.ArrayList;
 import java.util.Collection;
 import java.util.HashMap;
@@ -1087,7 +1088,6 @@
             return null;
         }
 
-<<<<<<< HEAD
         /**
          * Send file on constellation server
          *
@@ -1126,8 +1126,6 @@
             return information;
         }
 
-=======
->>>>>>> a4be597f
         public DataDescription getLayerDataDescription(String providerId, String layerName) {
             ArgumentChecks.ensureNonNull("providerId", providerId);
             ArgumentChecks.ensureNonNull("layerName", layerName);
